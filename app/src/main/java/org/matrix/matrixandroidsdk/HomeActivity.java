package org.matrix.matrixandroidsdk;

import android.content.Intent;
import android.net.Uri;
import android.support.v7.app.ActionBarActivity;
import android.os.Bundle;
import android.view.Menu;
import android.view.MenuItem;
import android.view.View;
import android.widget.AdapterView;
import android.widget.GridView;
import android.widget.ListView;
import android.widget.TextView;

import org.matrix.androidsdk.MXData;
import org.matrix.androidsdk.MXSession;
import org.matrix.androidsdk.api.response.PublicRoom;
import org.matrix.androidsdk.api.response.login.Credentials;
import org.matrix.androidsdk.data.MXMemoryStore;
import org.matrix.androidsdk.data.Room;
import org.matrix.androidsdk.listeners.MXEventListener;
import org.matrix.matrixandroidsdk.adapters.RoomsAdapter;

import java.util.List;

public class HomeActivity extends ActionBarActivity {

    @Override
    protected void onCreate(Bundle savedInstanceState) {
        super.onCreate(savedInstanceState);
        setContentView(R.layout.activity_home);
<<<<<<< HEAD
        Credentials creds = new Credentials();
        creds.accessToken = "";
        creds.homeServer = "matrix.org";
        creds.userId = "";
        final MXSession matrixSession = new MXSession(new MXData(new MXMemoryStore()), creds);
=======

        final MXSession matrixSession = Matrix.getInstance(getApplicationContext()).getDefaultSession();
        if (matrixSession == null) {
            finish();
            return;
        }
>>>>>>> 0e0c267d
        matrixSession.startEventStream();

        final ListView myRoomList = (ListView)findViewById(R.id.listView_myRooms);
        final RoomsAdapter adapter = new RoomsAdapter(this, R.layout.adapter_item_my_rooms);
        myRoomList.setAdapter(adapter);

        matrixSession.getData().addListener(new MXEventListener() {
            @Override
            public void onInitialSyncComplete() {
                runOnUiThread(new Runnable() {
                    @Override
                    public void run() {
                        for (Room room : matrixSession.getData().getRooms()) {
                            adapter.add(room.getRoomState());
                        }
                        adapter.sortRooms();
                    }
                });
            }
        });

        myRoomList.setOnItemClickListener(new AdapterView.OnItemClickListener(){

            @Override
            public void onItemClick(AdapterView<?> adapterView, View view, int i, long l) {
                goToRoomPage(adapter.getItem(i).roomId);
            }
        });

        findViewById(R.id.button_newPrivateRoom).setOnClickListener(new View.OnClickListener() {

            @Override
            public void onClick(View view) {
                createRoom(false);
            }
        });

        findViewById(R.id.button_newPublicRoom).setOnClickListener(new View.OnClickListener() {

            @Override
            public void onClick(View view) {
                createRoom(true);
            }
        });
    }


    @Override
    public boolean onCreateOptionsMenu(Menu menu) {
        // Inflate the menu; this adds items to the action bar if it is present.
        getMenuInflater().inflate(R.menu.home, menu);
        return true;
    }

    @Override
    public boolean onOptionsItemSelected(MenuItem item) {
        // Handle action bar item clicks here. The action bar will
        // automatically handle clicks on the Home/Up button, so long
        // as you specify a parent activity in AndroidManifest.xml.
        int id = item.getItemId();
        if (id == R.id.action_settings) {
            return true;
        }
        else if (id == R.id.action_public_rooms) {
            goToPublicRoomPage();
            return true;
        }
        else if (id == R.id.action_logout) {
            Matrix.getInstance(getApplicationContext()).clearDefaultSession();
            goToLoginPage();
            return true;
        }
        return super.onOptionsItemSelected(item);
    }

    private void goToLoginPage() {
        startActivity(new Intent(this, LoginActivity.class));
    }

    private void goToPublicRoomPage() {
        startActivity(new Intent(this, PublicRoomsActivity.class));
    }

    private void goToRoomPage(String roomId) {
        Intent intent = new Intent(this, RoomActivity.class);
        intent.putExtra(RoomActivity.EXTRA_ROOM_ID, roomId);
        startActivity(intent);
    }

    private void createRoom(boolean isPublic) {
        if (isPublic) {
            // TODO: Create dialog to get a room alias
            // TODO: Then request to create room
            String allocatedRoomId = "";
            goToRoomPage(allocatedRoomId);
        }
        else {
            // TODO: Request to create room
            String allocatedRoomId = "";
            goToRoomPage(allocatedRoomId);
        }
    }
}<|MERGE_RESOLUTION|>--- conflicted
+++ resolved
@@ -29,20 +29,12 @@
     protected void onCreate(Bundle savedInstanceState) {
         super.onCreate(savedInstanceState);
         setContentView(R.layout.activity_home);
-<<<<<<< HEAD
-        Credentials creds = new Credentials();
-        creds.accessToken = "";
-        creds.homeServer = "matrix.org";
-        creds.userId = "";
-        final MXSession matrixSession = new MXSession(new MXData(new MXMemoryStore()), creds);
-=======
 
         final MXSession matrixSession = Matrix.getInstance(getApplicationContext()).getDefaultSession();
         if (matrixSession == null) {
             finish();
             return;
         }
->>>>>>> 0e0c267d
         matrixSession.startEventStream();
 
         final ListView myRoomList = (ListView)findViewById(R.id.listView_myRooms);
