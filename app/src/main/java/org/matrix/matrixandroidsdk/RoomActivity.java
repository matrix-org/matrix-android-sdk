--- conflicted
+++ resolved
@@ -16,11 +16,8 @@
 import org.matrix.androidsdk.MXApiClient;
 import org.matrix.androidsdk.MXSession;
 import org.matrix.androidsdk.api.response.Event;
-<<<<<<< HEAD
 import org.matrix.androidsdk.api.response.MatrixError;
-=======
 import org.matrix.androidsdk.api.response.Message;
->>>>>>> f8d39427
 import org.matrix.androidsdk.api.response.TokensChunkResponse;
 import org.matrix.androidsdk.data.Room;
 import org.matrix.matrixandroidsdk.adapters.MessagesAdapter;
@@ -95,47 +92,7 @@
 
         TextView topicView = ((TextView)findViewById(R.id.textView_roomTopic));
         topicView.setText(room.getTopic());
-<<<<<<< HEAD
-
-
-        final ListView messageListView = ((ListView)findViewById(R.id.listView_messages));
-        final MessagesAdapter adapter = new MessagesAdapter(this,
-                R.layout.adapter_item_messages,
-                R.layout.adapter_item_images
-        );
-        messageListView.setAdapter(adapter);
-
-        session.getRoomsApiClient().getLatestRoomMessages(roomId, new MXApiClient.ApiCallback<TokensChunkResponse<Event>>() {
-            @Override
-            public void onSuccess(TokensChunkResponse<Event> info) {
-                for (Event msg : info.chunk) {
-                    adapter.add(msg);
-                }
-            }
-
-            @Override
-            public void onNetworkError(Exception e) {
-
-            }
-
-            @Override
-            public void onMatrixError(MatrixError e) {
-
-            }
-
-            @Override
-            public void onUnexpectedError(Exception e) {
-
-            }
-        });
-        // TODO: join room if you need to (check with Matrix singleton)
-        // TODO: Request messages/state if you need to.
-        // TODO: Load up MatrixMessageListFragment to display messages.
-        // TODO: Get the Room instance being represent to get the room name/topic/etc
-
-=======
         topicView.setSelected(true); // make the marquee scroll
->>>>>>> f8d39427
     }
 
 
@@ -167,6 +124,21 @@
                     public void onSuccess(Void info) {
                         RoomActivity.this.finish();
                     }
+
+                    @Override
+                    public void onNetworkError(Exception e) {
+
+                    }
+
+                    @Override
+                    public void onMatrixError(MatrixError e) {
+
+                    }
+
+                    @Override
+                    public void onUnexpectedError(Exception e) {
+
+                    }
                 });
             }
         }
