/*
 * Copyright 2014 OpenMarket Ltd
 *
 * Licensed under the Apache License, Version 2.0 (the "License");
 * you may not use this file except in compliance with the License.
 * You may obtain a copy of the License at
 *
 *     http://www.apache.org/licenses/LICENSE-2.0
 *
 * Unless required by applicable law or agreed to in writing, software
 * distributed under the License is distributed on an "AS IS" BASIS,
 * WITHOUT WARRANTIES OR CONDITIONS OF ANY KIND, either express or implied.
 * See the License for the specific language governing permissions and
 * limitations under the License.
 */
package org.matrix.androidsdk;

import android.util.Log;

import org.matrix.androidsdk.rest.client.EventsRestClient;
import org.matrix.androidsdk.rest.client.PresenceRestClient;
import org.matrix.androidsdk.rest.client.ProfileRestClient;
import org.matrix.androidsdk.rest.client.RoomsRestClient;
import org.matrix.androidsdk.rest.model.login.Credentials;
import org.matrix.androidsdk.sync.DefaultEventsThreadListener;
import org.matrix.androidsdk.sync.EventsThread;
import org.matrix.androidsdk.sync.EventsThreadListener;

/**
 * Class that represents one user's session with a particular home server.
 * There can potentially be multiple sessions for handling multiple accounts.
 */
public class MXSession {

    private static final String LOG_TAG = "MXSession";

    private MXDataHandler mDataHandler;
    private EventsThread mEventsThread;
    private Credentials mCredentials;

    // Api clients
    private EventsRestClient mEventsRestClient;
    private ProfileRestClient mProfileRestClient;
    private PresenceRestClient mPresenceRestClient;
    private RoomsRestClient mRoomsRestClient;

    /**
     * Create a basic session for direct API calls.
     * @param credentials the user credentials
     */
    public MXSession(Credentials credentials) {
        mCredentials = credentials;

        mEventsRestClient = new EventsRestClient(credentials);
        mProfileRestClient = new ProfileRestClient(credentials);
        mPresenceRestClient = new PresenceRestClient(credentials);
        mRoomsRestClient = new RoomsRestClient(credentials);
    }

    /**
     * Create a user session with a data handler.
     * @param dataHandler the data handler
     * @param credentials the user credentials
     */
    public MXSession(MXDataHandler dataHandler, Credentials credentials) {
        this(credentials);
        mDataHandler = dataHandler;
    }

    /**
     * Set the credentials to use.
     * @param credentials the credentials
     */
    public void setCredentials(Credentials credentials) {
        mCredentials = credentials;
        mEventsRestClient.setCredentials(credentials);
        mProfileRestClient.setCredentials(credentials);
        mPresenceRestClient.setCredentials(credentials);
        mRoomsRestClient.setCredentials(credentials);
    }

    /**
     * Get the data handler.
     * @return the data handler.
     */
    public MXDataHandler getDataHandler() {
        return mDataHandler;
    }

    /**
     * Get the user credentials.
     * @return the credentials
     */
    public Credentials getCredentials() {
        return mCredentials;
    }

    /**
     * Get the API client for requests to the events API.
     * @return the events API client
     */
    public EventsRestClient getEventsApiClient() {
        return mEventsRestClient;
    }

    /**
     * Get the API client for requests to the profile API.
     * @return the profile API client
     */
    public ProfileRestClient getProfileApiClient() {
        return mProfileRestClient;
    }

    /**
     * Get the API client for requests to the presence API.
     * @return the presence API client
     */
    public PresenceRestClient getPresenceApiClient() {
        return mPresenceRestClient;
    }

    /**
     * Get the API client for requests to the rooms API.
     * @return the rooms API client
     */
    public RoomsRestClient getRoomsApiClient() {
        return mRoomsRestClient;
    }

    protected void setEventsApiClient(EventsRestClient eventsRestClient) {
        this.mEventsRestClient = eventsRestClient;
    }

    protected void setProfileApiClient(ProfileRestClient profileRestClient) {
        this.mProfileRestClient = profileRestClient;
    }

    protected void setPresenceApiClient(PresenceRestClient presenceRestClient) {
        this.mPresenceRestClient = presenceRestClient;
    }

    protected void setRoomsApiClient(RoomsRestClient roomsRestClient) {
        this.mRoomsRestClient = roomsRestClient;
    }

    /**
     * Start the event stream (events thread that listens for events) with a custom event listener.
     * Use this version if not using a data handler.
     * @param eventsListener the custom event listener
     */
    public void startEventStream(EventsThreadListener eventsListener) {
<<<<<<< HEAD
        mEventsThread = new EventsThread(mEventsRestClient, eventsListener);
=======
        if (mEventsThread != null) {
            Log.w(LOG_TAG, "Ignoring startEventStream() : Thread already created.");
            return;
        }
        mEventsThread = new EventsThread(mEventsApiClient, eventsListener);
>>>>>>> b6d93d42
        if (mCredentials.accessToken != null && !mEventsThread.isAlive()) {
            mEventsThread.start();
        }
    }

    /**
     * Start the event stream (events thread that listens for events).
     * Use this version if using a data handler.
     */
    public void startEventStream() {
        if (mDataHandler == null) {
            Log.e(LOG_TAG, "Error starting the event stream: No data handler is defined");
            return;
        }
        startEventStream(new DefaultEventsThreadListener(mDataHandler));
    }

    public void pauseEventStream() {
        mEventsThread.pause();
    }

    public void resumeEventStream() {
        mEventsThread.unpause();
    }

    /**
     * Gracefully stop the event stream.
     */
    public void stopEventStream() {
        mEventsThread.kill();
        mEventsThread = null;
    }
}<|MERGE_RESOLUTION|>--- conflicted
+++ resolved
@@ -149,15 +149,11 @@
      * @param eventsListener the custom event listener
      */
     public void startEventStream(EventsThreadListener eventsListener) {
-<<<<<<< HEAD
-        mEventsThread = new EventsThread(mEventsRestClient, eventsListener);
-=======
         if (mEventsThread != null) {
             Log.w(LOG_TAG, "Ignoring startEventStream() : Thread already created.");
             return;
         }
-        mEventsThread = new EventsThread(mEventsApiClient, eventsListener);
->>>>>>> b6d93d42
+        mEventsThread = new EventsThread(mEventsRestClientiClient, eventsListener);
         if (mCredentials.accessToken != null && !mEventsThread.isAlive()) {
             mEventsThread.start();
         }
