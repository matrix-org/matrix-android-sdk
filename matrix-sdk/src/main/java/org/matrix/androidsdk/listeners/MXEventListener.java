--- conflicted
+++ resolved
@@ -109,12 +109,12 @@
     @Override
     public void onIgnoredUsersListUpdate() {
     }
+    
+    @Override
+    public void onToDeviceEvent(Event event) {
+    }
 
     @Override
-<<<<<<< HEAD
-    public void onToDeviceEvent(Event event) {
-=======
     public void onDirectMessageChatRoomsListUpdate() {
->>>>>>> 58b2100a
     }
 }