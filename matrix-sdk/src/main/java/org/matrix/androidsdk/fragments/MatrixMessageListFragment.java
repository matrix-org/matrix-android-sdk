--- conflicted
+++ resolved
@@ -105,11 +105,7 @@
     public static final String ARG_ROOM_ID = "MatrixMessageListFragment.ARG_ROOM_ID";
     public static final String ARG_EVENT_ID = "MatrixMessageListFragment.ARG_EVENT_ID";
 
-<<<<<<< HEAD
     private static final String LOG_TAG = "MatrixMsgsListFrag";
-=======
-    private static final String LOG_TAG = "MessageListFrg";
->>>>>>> 84f6f6b3
 
     public static MatrixMessageListFragment newInstance(String matrixId, String roomId, int layoutResId) {
         MatrixMessageListFragment f = new MatrixMessageListFragment();
@@ -552,20 +548,8 @@
         super.onPause();
 
         // check if the session has not been logged out
-<<<<<<< HEAD
         if (mSession.isActive() && (null != mRoom) && mIsLive) {
             mSession.getDataHandler().getRoom(mRoom.getRoomId()).removeEventListener(mEventsListenener);
-=======
-        if (mSession.isActive()) {
-
-            // dismiss the loading when pausing the fragement
-            // as we cannot detect if a back pagination is stopped.
-            dismissLoadingProgress();
-
-            if (null != mRoom) {
-                mSession.getDataHandler().getRoom(mRoom.getRoomId()).removeEventListener(mEventsListenener);
-            }
->>>>>>> 84f6f6b3
         }
 
         cancelCatchingRequests();
@@ -1435,33 +1419,19 @@
                 // retrieve
                 if (0 != count) {
 
-<<<<<<< HEAD
                     mAdapter.notifyDataSetChanged();
                     // trick to avoid that the list jump to the latest item.
                     mMessageListView.setAdapter(mMessageListView.getAdapter());
-=======
-
-                            int countDiff = mAdapter.getCount() - countBeforeUpdate;
-                            int pos = mMessageListView.getFirstVisiblePosition() + countDiff;
->>>>>>> 84f6f6b3
 
                     // keep the first position while refreshing the list
                     mMessageListView.setSelection(firstPos);
 
-<<<<<<< HEAD
                     mMessageListView.post(new Runnable() {
                         @Override
                         public void run() {
                             // Scroll the list down to where it was before adding rows to the top
                             int diff = mAdapter.getCount() - countBeforeUpdate;
                             Log.d(LOG_TAG, "forwardPaginate ends with " + diff + " new items.");
-=======
-                                // do not use count because some messages are not displayed
-                                // so we compute the new pos
-                                mMessageListView.requestFocusFromTouch();
-                                mMessageListView.setSelection(pos);
-                            }
->>>>>>> 84f6f6b3
 
                             onEndOfPagination(null);
                             mLockBackPagination = false;
@@ -1715,7 +1685,6 @@
             public void run() {
                 hideLoadingBackProgress();
 
-<<<<<<< HEAD
                 Log.d(LOG_TAG, "onInitialMessagesLoaded");
                 mIsInitialSyncing = false;
 
@@ -1735,24 +1704,6 @@
                             fillHistoryPage();
                         }
                     });
-=======
-                boolean fillHistory = true;
-
-                if (mAdapter.getCount() > 0) {
-                    // refresh the list only at the end of the sync
-                    // else the one by one message refresh gives a weird UX
-                    // The application is almost frozen during the
-                    mAdapter.notifyDataSetChanged();
-
-                    if ((-1 == mFirstVisibleRow) || (mFirstVisibleRow >= mAdapter.getCount())) {
-                        mMessageListView.setSelection(mAdapter.getCount() - 1);
-                    } else {
-                        mMessageListView.setSelection(mFirstVisibleRow);
-                        mFirstVisibleRow = -1;
-                        fillHistory = false;
-                    }
-
->>>>>>> 84f6f6b3
                 }
             }
         });
@@ -1762,7 +1713,6 @@
         return mEventTimeLine;
     }
 
-<<<<<<< HEAD
     @Override public void onTimelineInitialized() {
         mMessageListView.post(new Runnable() {
             @Override
@@ -1783,17 +1733,6 @@
                 mAdapter.notifyDataSetChanged();
                 // center the message in the
                 mMessageListView.setSelectionFromTop(eventPos, parentView.getHeight() / 2);
-=======
-                if (fillHistory) {
-                    // fill the page
-                    mMessageListView.post(new Runnable() {
-                        @Override
-                        public void run() {
-                            fillHistoryPage();
-                        }
-                    });
-                }
->>>>>>> 84f6f6b3
             }
         });
     }
