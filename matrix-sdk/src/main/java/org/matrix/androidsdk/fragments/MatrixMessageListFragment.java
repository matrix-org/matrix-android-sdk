/*
 * Copyright 2015 OpenMarket Ltd
 * Copyright 2017 Vector Creations Ltd
 *
 * Licensed under the Apache License, Version 2.0 (the "License");
 * you may not use this file except in compliance with the License.
 * You may obtain a copy of the License at
 *
 *     http://www.apache.org/licenses/LICENSE-2.0
 *
 * Unless required by applicable law or agreed to in writing, software
 * distributed under the License is distributed on an "AS IS" BASIS,
 * WITHOUT WARRANTIES OR CONDITIONS OF ANY KIND, either express or implied.
 * See the License for the specific language governing permissions and
 * limitations under the License.
 */

package org.matrix.androidsdk.fragments;

import android.app.Activity;
import android.app.AlertDialog;
import android.content.DialogInterface;
import android.content.Intent;
import android.graphics.Bitmap;
import android.media.ThumbnailUtils;
import android.net.Uri;
import android.os.Bundle;
import android.os.Handler;
import android.os.Looper;
import android.provider.Browser;
import android.provider.MediaStore;
import android.support.v4.app.Fragment;
import android.support.v4.app.FragmentManager;
import android.text.TextUtils;
import android.view.LayoutInflater;
import android.view.MotionEvent;
import android.view.View;
import android.view.ViewGroup;
import android.widget.AbsListView;
import android.widget.AdapterView;
import android.widget.ListView;
import android.widget.Toast;

import com.google.gson.JsonObject;

import org.matrix.androidsdk.MXSession;
import org.matrix.androidsdk.R;
import org.matrix.androidsdk.adapters.MessageRow;
import org.matrix.androidsdk.adapters.MessagesAdapter;
import org.matrix.androidsdk.crypto.MXCryptoError;
import org.matrix.androidsdk.crypto.MXEncryptedAttachments;
import org.matrix.androidsdk.data.EventTimeline;
import org.matrix.androidsdk.data.Room;
import org.matrix.androidsdk.data.RoomPreviewData;
import org.matrix.androidsdk.data.RoomState;
import org.matrix.androidsdk.data.RoomSummary;
import org.matrix.androidsdk.data.store.IMXStore;
import org.matrix.androidsdk.db.MXMediasCache;
import org.matrix.androidsdk.listeners.IMXEventListener;
import org.matrix.androidsdk.listeners.MXEventListener;
import org.matrix.androidsdk.listeners.MXMediaUploadListener;
import org.matrix.androidsdk.rest.callback.ApiCallback;
import org.matrix.androidsdk.rest.callback.SimpleApiCallback;
import org.matrix.androidsdk.rest.model.AudioMessage;
import org.matrix.androidsdk.rest.model.Event;
import org.matrix.androidsdk.rest.model.FileMessage;
import org.matrix.androidsdk.rest.model.ImageMessage;
import org.matrix.androidsdk.rest.model.LocationMessage;
import org.matrix.androidsdk.rest.model.MatrixError;
import org.matrix.androidsdk.rest.model.Message;
import org.matrix.androidsdk.rest.model.ReceiptData;
import org.matrix.androidsdk.rest.model.Search.SearchResponse;
import org.matrix.androidsdk.rest.model.Search.SearchResult;
import org.matrix.androidsdk.rest.model.User;
import org.matrix.androidsdk.rest.model.VideoMessage;
import org.matrix.androidsdk.rest.model.bingrules.BingRule;
import org.matrix.androidsdk.util.EventDisplay;
import org.matrix.androidsdk.util.JsonUtils;
import org.matrix.androidsdk.util.Log;

import java.io.File;
import java.io.FileInputStream;
import java.io.InputStream;
import java.util.ArrayList;
import java.util.Arrays;
import java.util.Collections;
import java.util.HashMap;
import java.util.List;
import java.util.Timer;
import java.util.TimerTask;

import retrofit.RetrofitError;

/**
 * UI Fragment containing matrix messages for a given room.
 * Contains {@link MatrixMessagesFragment} as a nested fragment to do the work.
 */
public class MatrixMessageListFragment extends Fragment implements MatrixMessagesFragment.MatrixMessagesListener, MessagesAdapter.MessagesAdapterEventsListener {

    // search interface
    public interface OnSearchResultListener {
        void onSearchSucceed(int nbrMessages);

        void onSearchFailed();
    }

    // room preview interface
    public interface IRoomPreviewDataListener {
        RoomPreviewData getRoomPreviewData();
    }

    // be warned when a message sending failed or succeeded
    public interface IEventSendingListener {
        /**
         * A message has been successfully sent.
         *
         * @param event the event
         */
        void onMessageSendingSucceeded(Event event);

        /**
         * A message sending has failed.
         *
         * @param event the event
         */
        void onMessageSendingFailed(Event event);

        /**
         * An event has been successfully redacted by the user.
         *
         * @param event the event
         */
        void onMessageRedacted(Event event);

        /**
         * An event sending failed because some unknown devices have been detected
         *
         * @param event the event
         * @param error the crypto error
         */
        void onUnknownDevices(Event event, MXCryptoError error);
    }

    // scroll listener
    public interface IOnScrollListener {
        /**
         * The events list has been scrolled.
         *
         * @param firstVisibleItem the index of the first visible cell
         * @param visibleItemCount the number of visible cells
         * @param totalItemCount   the number of items in the list adaptor
         */
        void onScroll(int firstVisibleItem, int visibleItemCount, int totalItemCount);

        /**
         * Tell if the latest event is fully displayed
         *
         * @param isDisplayed true if the latest event is fully displayed
         */
        void onLatestEventDisplay(boolean isDisplayed);


        /**
         * See {@link AbsListView.OnScrollListener#onScrollStateChanged(AbsListView, int)}
         *
         * @param scrollState
         */
        void onScrollStateChanged(int scrollState);
    }

    protected static final String TAG_FRAGMENT_MESSAGE_OPTIONS = "org.matrix.androidsdk.RoomActivity.TAG_FRAGMENT_MESSAGE_OPTIONS";
    protected static final String TAG_FRAGMENT_MESSAGE_DETAILS = "org.matrix.androidsdk.RoomActivity.TAG_FRAGMENT_MESSAGE_DETAILS";

    // fragment parameters
    public static final String ARG_LAYOUT_ID = "MatrixMessageListFragment.ARG_LAYOUT_ID";
    public static final String ARG_MATRIX_ID = "MatrixMessageListFragment.ARG_MATRIX_ID";
    public static final String ARG_ROOM_ID = "MatrixMessageListFragment.ARG_ROOM_ID";
    public static final String ARG_EVENT_ID = "MatrixMessageListFragment.ARG_EVENT_ID";
    public static final String ARG_PREVIEW_MODE_ID = "MatrixMessageListFragment.ARG_PREVIEW_MODE_ID";

    // default preview mode
    public static final String PREVIEW_MODE_READ_ONLY = "PREVIEW_MODE_READ_ONLY";
    public static final String PREVIEW_MODE_UNREAD_MESSAGE = "PREVIEW_MODE_UNREAD_MESSAGE";

    private static final String LOG_TAG = "MatrixMsgsListFrag";

    private static final int UNDEFINED_VIEW_Y_POS = -12345678;

    public static MatrixMessageListFragment newInstance(String matrixId, String roomId, int layoutResId) {
        MatrixMessageListFragment f = new MatrixMessageListFragment();
        Bundle args = new Bundle();
        args.putString(ARG_ROOM_ID, roomId);
        args.putInt(ARG_LAYOUT_ID, layoutResId);
        args.putString(ARG_MATRIX_ID, matrixId);
        return f;
    }

    private MatrixMessagesFragment mMatrixMessagesFragment;
    protected MessagesAdapter mAdapter;
    public ListView mMessageListView;
    protected Handler mUiHandler;
    protected MXSession mSession;
    protected String mMatrixId;
    protected Room mRoom;
    protected String mPattern = null;
    protected boolean mIsMediaSearch;
    protected String mNextBatch = null;
    private boolean mDisplayAllEvents = true;
    public boolean mCheckSlideToHide = false;

    private boolean mIsScrollListenerSet;

    // timeline management
    protected final boolean mIsLive = true;

    // by default the
    protected EventTimeline mEventTimeLine;
    protected String mEventId;
    // TS of the even id we want to scroll to
    // Used when the event will not be in adapter because event is not displayed
    protected long mEventOriginServerTs;

    // pagination statuses
    protected boolean mIsInitialSyncing = true;
    protected boolean mIsBackPaginating = false;
    protected boolean mIsFwdPaginating = false;

    // lock the pagination while refreshing the list view to avoid having twice or thrice refreshes sequence.
    private boolean mLockBackPagination = false;
    private boolean mLockFwdPagination = true;

    protected ArrayList<Event> mResendingEventsList;
    private final HashMap<String, Timer> mPendingRelaunchTimersByEventId = new HashMap<>();

    private final HashMap<String, Object> mBingRulesByEventId = new HashMap<>();

    // scroll to to the dedicated index when the device has been rotated
    private int mFirstVisibleRow = -1;

    // scroll to the index when loaded
    private int mScrollToIndex = -1;

    // y pos of the first visible row
    private int mFirstVisibleRowY = UNDEFINED_VIEW_Y_POS;

    // Id of the dummy event that should become the read marker when server returns the real ID
    private String mFutureReadMarkerEventId;

    // used to retrieve the preview data
    protected IRoomPreviewDataListener mRoomPreviewDataListener;

    // be warned that an event sending has failed.
    protected IEventSendingListener mEventSendingListener;

    // listen when the events list is scrolled.
    protected IOnScrollListener mActivityOnScrollListener;

    // the history filling is suspended when the fragment is not active
    // because there is no way to detect if enough data were retrieved
    private boolean mFillHistoryOnResume;

    public MXMediasCache getMXMediasCache() {
        return null;
    }

    public MXSession getSession(String matrixId) {
        return null;
    }

    public MXSession getSession() {
        // if the session has not been set
        if (null == mSession) {
            // find it out
            mSession = getSession(mMatrixId);
        }

        return mSession;
    }

    /**
     * @return an UI handler
     */
    private Handler getUiHandler() {
        if (null == mUiHandler) {
            mUiHandler = new Handler(Looper.getMainLooper());
        }

        return mUiHandler;
    }

    private final IMXEventListener mEventsListener = new MXEventListener() {
        @Override
        public void onPresenceUpdate(Event event, final User user) {
            // Someone's presence has changed, reprocess the whole list
            getUiHandler().post(new Runnable() {
                @Override
                public void run() {
                    // check first if the userID has sent some messages in the room history
                    boolean refresh = mAdapter.isDisplayedUser(user.user_id);

                    if (refresh) {
                        // check, if the avatar is currently displayed

                        // The Math.min is required because the adapter and mMessageListView could be unsynchronized.
                        // ensure there is no IndexOfOutBound exception.
                        int firstVisibleRow = Math.min(mMessageListView.getFirstVisiblePosition(), mAdapter.getCount());
                        int lastVisibleRow = Math.min(mMessageListView.getLastVisiblePosition(), mAdapter.getCount());

                        refresh = false;

                        for (int i = firstVisibleRow; i <= lastVisibleRow; i++) {
                            MessageRow row = mAdapter.getItem(i);
                            refresh |= TextUtils.equals(user.user_id, row.getEvent().getSender());
                        }
                    }

                    if (refresh) {
                        mAdapter.notifyDataSetChanged();
                    }
                }
            });
        }

        @Override
        public void onBingRulesUpdate() {
            mBingRulesByEventId.clear();
        }

        @Override
        public void onEventEncrypted(Event event) {
            getUiHandler().post(new Runnable() {
                @Override
                public void run() {
                    mAdapter.notifyDataSetChanged();
                }
            });
        }

        @Override
        public void onEventDecrypted(Event event) {
            getUiHandler().post(new Runnable() {
                @Override
                public void run() {
                    mAdapter.notifyDataSetChanged();
                }
            });
        }

    };

    /**
     * Customize the scrolls behaviour.
     * -> scroll over the top triggers a back pagination
     * -> scroll over the bottom triggers a forward pagination
     */
    protected final AbsListView.OnScrollListener mScrollListener = new AbsListView.OnScrollListener() {
        @Override
        public void onScrollStateChanged(AbsListView view, int scrollState) {
            mCheckSlideToHide = (scrollState == SCROLL_STATE_TOUCH_SCROLL);

            //check only when the user scrolls the content
            if (scrollState == SCROLL_STATE_TOUCH_SCROLL) {

                int firstVisibleRow = mMessageListView.getFirstVisiblePosition();
                int lastVisibleRow = mMessageListView.getLastVisiblePosition();
                int count = mMessageListView.getCount();

                if ((lastVisibleRow + 10) >= count) {
                    Log.d(LOG_TAG, "onScrollStateChanged - forwardPaginate");
                    forwardPaginate();
                } else if (firstVisibleRow < 2) {
                    Log.d(LOG_TAG, "onScrollStateChanged - request history");
                    backPaginate(false);
                }
            }

            if (null != mActivityOnScrollListener) {
                try {
                    mActivityOnScrollListener.onScrollStateChanged(scrollState);
                } catch (Exception e) {
                    Log.e(LOG_TAG, "## manageScrollListener : onScrollStateChanged failed " + e.getMessage());
                }
            }
        }

        /**
         * Warns that the list has been scrolled.
         * @param view the list view
         * @param firstVisibleItem the first visible indew
         * @param visibleItemCount the number of visible items
         * @param totalItemCount the total number of items
         */
        private void manageScrollListener(AbsListView view, int firstVisibleItem, int visibleItemCount, int totalItemCount) {
            if (null != mActivityOnScrollListener) {
                try {
                    mActivityOnScrollListener.onScroll(firstVisibleItem, visibleItemCount, totalItemCount);
                } catch (Exception e) {
                    Log.e(LOG_TAG, "## manageScrollListener : onScroll failed " + e.getMessage());
                }

                boolean isLatestEventDisplayed;

                // test if the latest message is not displayed
                if ((firstVisibleItem + visibleItemCount) < totalItemCount) {
                    // the latest event is not displayed
                    isLatestEventDisplayed = false;
                } else {
                    View childView = view.getChildAt(visibleItemCount - 1);

                    // test if the bottom of the latest item is equals to the list height
                    isLatestEventDisplayed = (null != childView) && ((childView.getTop() + childView.getHeight()) <= view.getHeight());
                }

                try {
                    mActivityOnScrollListener.onLatestEventDisplay(isLatestEventDisplayed);
                } catch (Exception e) {
                    Log.e(LOG_TAG, "## manageScrollListener : onLatestEventDisplay failed " + e.getMessage());
                }
            }
        }

        @Override
        public void onScroll(AbsListView view, int firstVisibleItem, int visibleItemCount, int totalItemCount) {
            // store the current Y pos to jump to the right pos when backpaginating
            mFirstVisibleRowY = UNDEFINED_VIEW_Y_POS;
            View v = mMessageListView.getChildAt(firstVisibleItem);
            if (null != v) {
                mFirstVisibleRowY = v.getTop();
            }

            if ((firstVisibleItem < 2) && (visibleItemCount != totalItemCount) && (0 != visibleItemCount)) {
                // Log.d(LOG_TAG, "onScroll - backPaginate");
                backPaginate(false);
            } else if ((firstVisibleItem + visibleItemCount + 10) >= totalItemCount) {
                // Log.d(LOG_TAG, "onScroll - forwardPaginate");
                forwardPaginate();
            }

            manageScrollListener(view, firstVisibleItem, visibleItemCount, totalItemCount);
        }
    };

    @Override
    public void onCreate(Bundle savedInstanceState) {
        Log.d(LOG_TAG, "onCreate");

        super.onCreate(savedInstanceState);
        setRetainInstance(true);
    }

    @Override
    public View onCreateView(LayoutInflater inflater, ViewGroup container, Bundle savedInstanceState) {
        Log.d(LOG_TAG, "onCreateView");

        View defaultView = super.onCreateView(inflater, container, savedInstanceState);
        Bundle args = getArguments();

        // for dispatching data to add to the adapter we need to be on the main thread
        mUiHandler = new Handler(Looper.getMainLooper());

        mMatrixId = args.getString(ARG_MATRIX_ID);
        mSession = getSession(mMatrixId);

        if (null == mSession) {
            if (null != getActivity()) {
                Log.e(LOG_TAG, "Must have valid default MXSession.");
                getActivity().finish();
                return defaultView;
            }

            throw new RuntimeException("Must have valid default MXSession.");
        }

        if (null == getMXMediasCache()) {
            if (null != getActivity()) {
                Log.e(LOG_TAG, "Must have valid default MediasCache.");
                getActivity().finish();
                return defaultView;
            }

            throw new RuntimeException("Must have valid default MediasCache.");
        }

        String roomId = args.getString(ARG_ROOM_ID);

        View v = inflater.inflate(args.getInt(ARG_LAYOUT_ID), container, false);
        mMessageListView = ((ListView) v.findViewById(R.id.listView_messages));
        mIsScrollListenerSet = false;

        if (mAdapter == null) {
            // only init the adapter if it wasn't before, so we can preserve messages/position.
            mAdapter = createMessagesAdapter();

            if (null == getMXMediasCache()) {
                throw new RuntimeException("Must have valid default MessagesAdapter.");
            }
        } else if (null != savedInstanceState) {
            mFirstVisibleRow = savedInstanceState.getInt("FIRST_VISIBLE_ROW", -1);
        }

        mAdapter.setIsPreviewMode(false);

        if (null == mEventTimeLine) {
            mEventId = args.getString(ARG_EVENT_ID);

            final String previewMode = args.getString(ARG_PREVIEW_MODE_ID);
            // the fragment displays the history around a message
            if (!TextUtils.isEmpty(mEventId)) {
                mEventTimeLine = new EventTimeline(mSession.getDataHandler(), roomId, mEventId);
                mRoom = mEventTimeLine.getRoom();
                if (PREVIEW_MODE_UNREAD_MESSAGE.equals(previewMode)){
                    mAdapter.setIsUnreadViewMode(true);
                }
            }
            // display a room preview
            else if (PREVIEW_MODE_READ_ONLY.equals(previewMode)) {
                mAdapter.setIsPreviewMode(true);
                mEventTimeLine = new EventTimeline(mSession.getDataHandler(), roomId);
                mRoom = mEventTimeLine.getRoom();
            }
            // standard case
            else {
                if (!TextUtils.isEmpty(roomId)) {
                    mRoom = mSession.getDataHandler().getRoom(roomId);
                    mEventTimeLine = mRoom.getLiveTimeLine();
                }
            }
        }

        // GA reported some weird room content
        // so ensure that the room fields are properly initialized
        mSession.getDataHandler().checkRoom(mRoom);

        // sanity check
        if (null != mRoom) {
            mAdapter.setTypingUsers(mRoom.getTypingUsers());
        }

        mMessageListView.setOnItemClickListener(new AdapterView.OnItemClickListener() {
            @Override
            public void onItemClick(AdapterView<?> parent, View view, int position, long id) {
                MatrixMessageListFragment.this.onRowClick(position);
            }
        });

        mMessageListView.setOnTouchListener(new View.OnTouchListener() {
            @Override
            public boolean onTouch(View v, MotionEvent event) {
                onListTouch(event);
                return false;
            }
        });

        mDisplayAllEvents = isDisplayAllEvents();

        return v;
    }

    @Override
    public void onSaveInstanceState(Bundle outState) {
        super.onSaveInstanceState(outState);

        if (null != mMessageListView) {
            int selected = mMessageListView.getFirstVisiblePosition();

            // ListView always returns the previous index while filling from bottom
            if (selected > 0) {
                selected++;
            }

            outState.putInt("FIRST_VISIBLE_ROW", selected);
        }
    }

    /**
     * Called when the fragment is no longer in use.  This is called
     * after {@link #onStop()} and before {@link #onDetach()}.
     */
    @Override
    public void onDestroy() {
        super.onDestroy();

        // remove listeners to prevent memory leak
        if (null != mMatrixMessagesFragment) {
            mMatrixMessagesFragment.setMatrixMessagesListener(null);
        }
    }

    @Override
    public void onActivityCreated(Bundle savedInstanceState) {
        super.onActivityCreated(savedInstanceState);

        Bundle args = getArguments();
        FragmentManager fm = getActivity().getSupportFragmentManager();
        mMatrixMessagesFragment = (MatrixMessagesFragment) fm.findFragmentByTag(getMatrixMessagesFragmentTag());

        if (mMatrixMessagesFragment == null) {
            Log.d(LOG_TAG, "onActivityCreated create");

            // this fragment controls all the logic for handling messages / API calls
            mMatrixMessagesFragment = createMessagesFragmentInstance(args.getString(ARG_ROOM_ID));
            fm.beginTransaction().add(mMatrixMessagesFragment, getMatrixMessagesFragmentTag()).commit();
        } else {
            Log.d(LOG_TAG, "onActivityCreated - reuse");

            // Reset the listener because this is not done when the system restores the fragment (newInstance is not called)
            mMatrixMessagesFragment.setMatrixMessagesListener(this);
        }

        mMatrixMessagesFragment.mKeepRoomHistory = (-1 != mFirstVisibleRow);
    }

    @Override
    public void onPause() {
        super.onPause();

<<<<<<< HEAD
        if (mAdapter != null) {
            mAdapter.setIsInBackground(true);
        }

        //
=======
        mEventSendingListener = null;
        mActivityOnScrollListener = null;

        // clear maps
>>>>>>> 6c7263ac
        mBingRulesByEventId.clear();

        // check if the session has not been logged out
        if (null != mRoom) {
            mRoom.removeEventListener(mEventsListener);
        }

        if (null != mAdapter) {
            mAdapter.setMessagesAdapterEventsListener(null);
        }

        cancelCatchingRequests();
    }

    @Override
    public void onResume() {
        super.onResume();

<<<<<<< HEAD
        if (mAdapter != null) {
            mAdapter.setIsInBackground(false);
=======
        Activity activity = getActivity();

        if (activity instanceof IEventSendingListener) {
            mEventSendingListener = (IEventSendingListener)activity;
        }

        if (activity instanceof IOnScrollListener) {
            mActivityOnScrollListener = (IOnScrollListener)activity;
>>>>>>> 6c7263ac
        }

        // sanity check
        if ((null != mRoom) && mEventTimeLine.isLiveTimeline()) {
            Room room = mSession.getDataHandler().getRoom(mRoom.getRoomId(), false);

            if (null != room) {
                room.addEventListener(mEventsListener);
            } else {
                Log.e(LOG_TAG, "the room " + mRoom.getRoomId() + " does not exist anymore");
            }
        }

        if (null != mAdapter) {
            mAdapter.setMessagesAdapterEventsListener(this);
        }

        // a room history filling was suspended because the fragment was not active
        if (mFillHistoryOnResume) {
            mFillHistoryOnResume = false;
            backPaginate(true);
        }
    }

    //==============================================================================================================
    // general methods
    //==============================================================================================================

    /**
     * Create the messageFragment.
     * Should be inherited.
     *
     * @param roomId the roomID
     * @return the MatrixMessagesFragment
     */
    public MatrixMessagesFragment createMessagesFragmentInstance(String roomId) {
        return MatrixMessagesFragment.newInstance(getSession(), roomId, this);
    }

    /**
     * @return the fragment tag to use to restore the matrix messages fragment
     */
    protected String getMatrixMessagesFragmentTag() {
        return "org.matrix.androidsdk.RoomActivity.TAG_FRAGMENT_MATRIX_MESSAGES";
    }

    /**
     * Create the messages adapter.
     * This method must be overriden to provide a valid creation
     *
     * @return the messages adapter.
     */
    public MessagesAdapter createMessagesAdapter() {
        return null;
    }

    /**
     * The user scrolls the list.
     * Apply an expected behaviour
     *
     * @param event the scroll event
     */
    public void onListTouch(MotionEvent event) {
    }

    /**
     * Scroll the listview to a dedicated index when the list is loaded.
     *
     * @param index the index
     */
    public void scrollToIndexWhenLoaded(int index) {
        mScrollToIndex = index;
    }

    /**
     * return true to display all the events.
     * else the unknown events will be hidden.
     */
    public boolean isDisplayAllEvents() {
        return true;
    }

    /**
     * @return the max thumbnail width
     */
    public int getMaxThumbnailWith() {
        return mAdapter.getMaxThumbnailWith();
    }

    /**
     * @return the max thumbnail height
     */
    public int getMaxThumbnailHeight() {
        return mAdapter.getMaxThumbnailHeight();
    }

    /**
     * Notify the fragment that some bing rules could have been updated.
     */
    public void onBingRulesUpdate() {
        mAdapter.onBingRulesUpdate();
    }

    /**
     * Scroll the listView to the last item.
     *
     * @param delayMs the delay before jumping to the latest event.
     */
    public void scrollToBottom(int delayMs) {
        mMessageListView.postDelayed(new Runnable() {
            @Override
            public void run() {
                mMessageListView.setSelection(mAdapter.getCount() - 1);
            }
        }, Math.max(delayMs, 0));
    }

    /**
     * Scroll the listview to the last item.
     */
    public void scrollToBottom() {
        scrollToBottom(300);
    }

    /**
     * Provides the event for a dedicated row.
     *
     * @param row the row
     * @return the event
     */
    public Event getEvent(int row) {
        Event event = null;

        if (mAdapter.getCount() > row) {
            event = mAdapter.getItem(row).getEvent();
        }

        return event;
    }

    // create a dummy message row for the message
    // It is added to the Adapter
    // return the created Message
    private MessageRow addMessageRow(Message message) {
        // a message row can only be added if there is a defined room
        if (null != mRoom) {
            Event event = new Event(message, mSession.getCredentials().userId, mRoom.getRoomId());
            mRoom.storeOutgoingEvent(event);

            // Move read marker if necessary
            final String currentReadMarkerEventId = mRoom.getReadMarkerEventId();
            MessageRow currentReadMarkerRow = mAdapter.getMessageRow(currentReadMarkerEventId);

            MessageRow newMessageRow = new MessageRow(event, mRoom.getState());
            mAdapter.add(newMessageRow);

            if (currentReadMarkerRow != null &&
                    mAdapter.getPosition(newMessageRow) == mAdapter.getPosition(currentReadMarkerRow) + 1
                    && event.getOriginServerTs() > currentReadMarkerRow.getEvent().originServerTs) {
                // Previous message was the last read
                if (mMessageListView.getChildAt(mMessageListView.getChildCount() - 1).getTop() >= 0) {
                    // New message is fully visible, keep reference to move the read marker once server echo is received
                    mFutureReadMarkerEventId = event.eventId;
                    mAdapter.resetReadMarker();
                }
            }

            scrollToBottom();

            Log.d(LOG_TAG, "AddMessage Row : commit");
            getSession().getDataHandler().getStore().commit();
            return newMessageRow;
        } else {
            return null;
        }
    }

    /**
     * Redact an event from its event id.
     *
     * @param eventId the event id.
     */
    protected void redactEvent(final String eventId) {
        // Do nothing on success, the event will be hidden when the redaction event comes down the event stream
        mMatrixMessagesFragment.redact(eventId, new ApiCallback<Event>() {
            @Override
            public void onSuccess(final Event redactedEvent) {
                if (null != redactedEvent) {
                    getUiHandler().post(new Runnable() {
                        @Override
                        public void run() {
                            // create a dummy redacted event to manage the redaction.
                            // some redacted events are not removed from the history but they are pruned.

                            Event redacterEvent = new Event();
                            redacterEvent.roomId = redactedEvent.roomId;
                            redacterEvent.redacts = redactedEvent.eventId;
                            redacterEvent.setType(Event.EVENT_TYPE_REDACTION);

                            onEvent(redacterEvent, EventTimeline.Direction.FORWARDS, mRoom.getLiveState());

                            if (null != mEventSendingListener) {
                                try {
                                    mEventSendingListener.onMessageRedacted(redactedEvent);
                                } catch (Exception e) {
                                    Log.e(LOG_TAG, "redactEvent fails : " + e.getMessage());
                                }
                            }
                        }
                    });
                }
            }

            private void onError() {
                if (null != getActivity()) {
                    Toast.makeText(getActivity(), getActivity().getString(R.string.could_not_redact), Toast.LENGTH_SHORT).show();
                }
            }

            @Override
            public void onNetworkError(Exception e) {
                onError();
            }

            @Override
            public void onMatrixError(MatrixError e) {
                onError();
            }

            @Override
            public void onUnexpectedError(Exception e) {
                onError();
            }
        });
    }

    /**
     * Tells if an event is supported by the fragment.
     *
     * @param event the event to test
     * @return true it is supported.
     */
    private boolean canAddEvent(Event event) {
        String type = event.getType();

        return mDisplayAllEvents ||
                Event.EVENT_TYPE_MESSAGE.equals(type) ||
                Event.EVENT_TYPE_MESSAGE_ENCRYPTED.equals(type) ||
                Event.EVENT_TYPE_MESSAGE_ENCRYPTION.equals(type) ||
                Event.EVENT_TYPE_STATE_ROOM_NAME.equals(type) ||
                Event.EVENT_TYPE_STATE_ROOM_TOPIC.equals(type) ||
                Event.EVENT_TYPE_STATE_ROOM_MEMBER.equals(type) ||
                Event.EVENT_TYPE_STATE_ROOM_THIRD_PARTY_INVITE.equals(type) ||
                Event.EVENT_TYPE_STATE_HISTORY_VISIBILITY.equals(type) ||
                (event.isCallEvent() && (!Event.EVENT_TYPE_CALL_CANDIDATES.equals(type)))
                ;
    }

    //==============================================================================================================
    // Messages sending method.
    //==============================================================================================================

    /**
     * Warns that a message sending has failed.
     *
     * @param event the event
     */
    private void onMessageSendingFailed(Event event) {
        if (null != mEventSendingListener) {
            try {
                mEventSendingListener.onMessageSendingFailed(event);
            } catch (Exception e) {
                Log.e(LOG_TAG, "onMessageSendingFailed failed " + e.getLocalizedMessage());
            }
        }
    }

    /**
     * Warns that a message sending succeeds.
     *
     * @param event the event
     */
    private void onMessageSendingSucceeded(Event event) {
        if (null != mEventSendingListener) {
            try {
                mEventSendingListener.onMessageSendingSucceeded(event);
            } catch (Exception e) {
                Log.e(LOG_TAG, "onMessageSendingSucceeded failed " + e.getLocalizedMessage());
            }
        }
    }

    /**
     * Warns that a message sending failed because some unknown devices have been detected.
     *
     * @param event       the event
     * @param cryptoError the crypto error
     */
    private void onUnknownDevices(Event event, MXCryptoError cryptoError) {
        if (null != mEventSendingListener) {
            try {
                mEventSendingListener.onUnknownDevices(event, cryptoError);
            } catch (Exception e) {
                Log.e(LOG_TAG, "onUnknownDevices failed " + e.getLocalizedMessage());
            }
        }
    }

    /**
     * Send a message in the room.
     *
     * @param message the message to send.
     */
    private void send(final Message message) {
        send(addMessageRow(message));
    }

    /**
     * Send a message row in the dedicated room.
     *
     * @param messageRow the message row to send.
     */
    private void send(final MessageRow messageRow) {
        // add sanity check
        if (null == messageRow) {
            return;
        }

        final Event event = messageRow.getEvent();

        if (!event.isUndeliverable()) {
            final String prevEventId = event.eventId;

            mMatrixMessagesFragment.sendEvent(event, new ApiCallback<Void>() {
                @Override
                public void onSuccess(Void info) {
                    getUiHandler().post(new Runnable() {
                        @Override
                        public void run() {
                            onMessageSendingSucceeded(event);

                            if (mFutureReadMarkerEventId != null && prevEventId.equals(mFutureReadMarkerEventId)) {
                                mFutureReadMarkerEventId = null;
                                // Move read marker to the newly sent message
                                mRoom.setReadMakerEventId(event.eventId);
                                RoomSummary summary = mRoom.getDataHandler().getStore().getSummary(mRoom.getRoomId());
                                if (summary != null) {
                                    String readReceiptEventId = summary.getReadReceiptEventId();
                                    // Inform adapter of the new read marker position
                                    mAdapter.updateReadMarker(event.eventId, readReceiptEventId);
                                }
                            }
                            mAdapter.updateEventById(event, prevEventId);

                            // pending resending ?
                            if ((null != mResendingEventsList) && (mResendingEventsList.size() > 0)) {
                                resend(mResendingEventsList.get(0));
                                mResendingEventsList.remove(0);
                            }
                        }
                    });
                }

                private void commonFailure(final Event event) {
                    if (null != MatrixMessageListFragment.this.getActivity()) {
                        getUiHandler().post(new Runnable() {
                            @Override
                            public void run() {
                                // display the error message only if the message cannot be resent
                                if ((null != event.unsentException) && (event.isUndeliverable())) {
                                    if ((event.unsentException instanceof RetrofitError) && ((RetrofitError) event.unsentException).isNetworkError()) {
                                        Toast.makeText(getActivity(), getActivity().getString(R.string.unable_to_send_message) + " : " + getActivity().getString(R.string.network_error), Toast.LENGTH_LONG).show();
                                    } else {
                                        Toast.makeText(getActivity(), getActivity().getString(R.string.unable_to_send_message) + " : " + event.unsentException.getLocalizedMessage(), Toast.LENGTH_LONG).show();
                                    }
                                } else if (null != event.unsentMatrixError) {
                                    Toast.makeText(getActivity(), getActivity().getString(R.string.unable_to_send_message) + " : " + event.unsentMatrixError.getLocalizedMessage() + ".", Toast.LENGTH_LONG).show();
                                }

                                mAdapter.notifyDataSetChanged();
                                onMessageSendingFailed(event);
                            }
                        });
                    }
                }

                @Override
                public void onNetworkError(final Exception e) {
                    commonFailure(event);
                }

                @Override
                public void onMatrixError(final MatrixError e) {
                    // do not display toast if the sending failed because of unknown deviced (e2e issue)
                    if (event.mSentState == Event.SentState.FAILED_UNKNOWN_DEVICES) {
                        getUiHandler().post(new Runnable() {
                            @Override
                            public void run() {
                                mAdapter.notifyDataSetChanged();
                                onUnknownDevices(event, (MXCryptoError) e);
                            }
                        });
                    } else {
                        commonFailure(event);
                    }
                }

                @Override
                public void onUnexpectedError(final Exception e) {
                    commonFailure(event);
                }
            });
        }
    }

    /**
     * Send a text message.
     *
     * @param body the text message to send.
     */
    public void sendTextMessage(String body) {
        sendMessage(Message.MSGTYPE_TEXT, body, null, null);
    }

    /**
     * Send a formatted text message.
     *
     * @param body          the unformatted text message
     * @param formattedBody the formatted text message (optional)
     * @param format        the format
     */
    public void sendTextMessage(String body, String formattedBody, String format) {
        sendMessage(Message.MSGTYPE_TEXT, body, formattedBody, format);
    }

    /**
     * Send a message of type msgType with a formatted body
     *
     * @param msgType       the message type
     * @param body          the unformatted text message
     * @param formattedBody the formatted text message (optional)
     * @param format        the format
     */
    private void sendMessage(String msgType, String body, String formattedBody, String format) {
        Message message = new Message();
        message.msgtype = msgType;
        message.body = body;

        if (null != formattedBody) {
            // assume that the formatted body use a custom html format
            message.format = format;
            message.formatted_body = formattedBody;
        }

        send(message);
    }

    /**
     * Send an emote
     *
     * @param emote          the emote
     * @param formattedEmote the formatted text message (optional)
     * @param format         the format
     */
    public void sendEmote(String emote, String formattedEmote, String format) {
        sendMessage(Message.MSGTYPE_EMOTE, emote, formattedEmote, format);
    }

    /**
     * The media upload fails.
     *
     * @param serverResponseCode the response code.
     * @param serverErrorMessage the error message.
     * @param messageRow         the messageRow
     */
    private void commonMediaUploadError(int serverResponseCode, final String serverErrorMessage, final MessageRow messageRow) {
        // warn the user that the media upload fails
        if (serverResponseCode == 500) {
            Timer relaunchTimer = new Timer();
            mPendingRelaunchTimersByEventId.put(messageRow.getEvent().eventId, relaunchTimer);
            relaunchTimer.schedule(new TimerTask() {
                @Override
                public void run() {
                    if (mPendingRelaunchTimersByEventId.containsKey(messageRow.getEvent().eventId)) {
                        mPendingRelaunchTimersByEventId.remove(messageRow.getEvent().eventId);

                        Handler handler = new Handler(Looper.getMainLooper());
                        handler.post(new Runnable() {
                            @Override
                            public void run() {
                                resend(messageRow.getEvent());
                            }
                        });
                    }
                }
            }, 1000);
        } else {
            messageRow.getEvent().mSentState = Event.SentState.UNDELIVERABLE;
            onMessageSendingFailed(messageRow.getEvent());

            if (null != getActivity()) {
                Toast.makeText(getActivity(),
                        (null != serverErrorMessage) ? serverErrorMessage : getString(R.string.message_failed_to_upload),
                        Toast.LENGTH_LONG).show();
            }
        }
    }

    /**
     * Upload a file content
     *
     * @param mediaUrl      the media URL
     * @param mimeType      the media mime type
     * @param mediaFilename the media filename
     */
    public void uploadFileContent(final String mediaUrl, String mimeType, final String mediaFilename) {
        // create a tmp row
        final FileMessage tmpFileMessage;

        if ((null != mimeType) && mimeType.startsWith("audio/")) {
            tmpFileMessage = new AudioMessage();
        } else {
            tmpFileMessage = new FileMessage();
        }

        tmpFileMessage.url = mediaUrl;
        tmpFileMessage.body = mediaFilename;

        MXEncryptedAttachments.EncryptionResult encryptionResult = null;
        InputStream fileStream = null;

        try {
            Uri uri = Uri.parse(mediaUrl);
            Room.fillFileInfo(getActivity(), tmpFileMessage, uri, mimeType);

            String filename = uri.getPath();
            fileStream = new FileInputStream(new File(filename));

            if (mRoom.isEncrypted() && mSession.isCryptoEnabled() && (null != fileStream)) {
                encryptionResult = MXEncryptedAttachments.encryptAttachment(fileStream, mimeType);
                fileStream.close();
                if (null != encryptionResult) {
                    fileStream = encryptionResult.mEncryptedStream;
                    mimeType = "application/octet-stream";
                } else {
                    displayEncryptionAlert();
                    return;
                }
            }

            if (null == tmpFileMessage.body) {
                tmpFileMessage.body = uri.getLastPathSegment();
            }

        } catch (Exception e) {
            Log.e(LOG_TAG, "uploadFileContent failed with " + e.getLocalizedMessage());
        }

        // remove any displayed MessageRow with this URL
        // to avoid duplicate
        final MessageRow messageRow = addMessageRow(tmpFileMessage);
        messageRow.getEvent().mSentState = Event.SentState.SENDING;

        final MXEncryptedAttachments.EncryptionResult fEncryptionResult = encryptionResult;

        getSession().getMediasCache().uploadContent(fileStream, tmpFileMessage.body, mimeType, mediaUrl, new MXMediaUploadListener() {
            @Override
            public void onUploadStart(String uploadId) {
                getUiHandler().post(new Runnable() {
                    @Override
                    public void run() {
                        onMessageSendingSucceeded(messageRow.getEvent());
                        // display the pie chart.
                        mAdapter.notifyDataSetChanged();
                    }
                });
            }

            @Override
            public void onUploadCancel(String uploadId) {
                getUiHandler().post(new Runnable() {
                    @Override
                    public void run() {
                        onMessageSendingFailed(messageRow.getEvent());
                    }
                });
            }

            @Override
            public void onUploadError(final String uploadId, final int serverResponseCode, final String serverErrorMessage) {
                getUiHandler().post(new Runnable() {
                    @Override
                    public void run() {
                        commonMediaUploadError(serverResponseCode, serverErrorMessage, messageRow);
                    }
                });
            }

            @Override
            public void onUploadComplete(final String uploadId, final String contentUri) {
                getUiHandler().post(new Runnable() {
                    @Override
                    public void run() {
                        // Build the image message
                        FileMessage message = tmpFileMessage.deepCopy();

                        // replace the thumbnail and the media contents by the computed ones
                        getMXMediasCache().saveFileMediaForUrl(contentUri, mediaUrl, tmpFileMessage.getMimeType());

                        if (null != fEncryptionResult) {
                            message.file = fEncryptionResult.mEncryptedFileInfo;
                            message.file.url = contentUri;
                            message.url = null;
                        } else {
                            message.url = contentUri;
                        }

                        // update the event content with the new message info
                        messageRow.getEvent().updateContent(JsonUtils.toJson(message));

                        Log.d(LOG_TAG, "Uploaded to " + contentUri);

                        send(messageRow);
                    }
                });
            }
        });
    }

    /**
     * Compute the video thumbnail
     *
     * @param videoUrl the video url
     * @return the video thumbnail
     */
    public String getVideoThumbnailUrl(final String videoUrl) {
        String thumbUrl = null;
        try {
            Uri uri = Uri.parse(videoUrl);
            Bitmap thumb = ThumbnailUtils.createVideoThumbnail(uri.getPath(), MediaStore.Images.Thumbnails.MINI_KIND);
            thumbUrl = getMXMediasCache().saveBitmap(thumb, null);
        } catch (Exception e) {
            Log.e(LOG_TAG, "getVideoThumbailUrl failed with " + e.getLocalizedMessage());
        }

        return thumbUrl;
    }

    /**
     * Upload a video message
     * The video thumbnail will be computed
     *
     * @param videoUrl      the video url
     * @param body          the message body
     * @param videoMimeType the video mime type
     */
    public void uploadVideoContent(final String videoUrl, final String body, final String videoMimeType) {
        uploadVideoContent(videoUrl, getVideoThumbnailUrl(videoUrl), body, videoMimeType);
    }

    /**
     * Upload a video message
     * The video thumbnail will be computed
     *
     * @param videoUrl      the video url
     * @param thumbUrl      the thumbnail Url
     * @param body          the message body
     * @param videoMimeType the video mime type
     */
    public void uploadVideoContent(final String videoUrl, final String thumbUrl, final String body, final String videoMimeType) {
        // if the video thumbnail cannot be retrieved
        // send it as a file
        if (null == thumbUrl) {
            this.uploadFileContent(videoUrl, videoMimeType, body);
        } else {
            this.uploadVideoContent(null, null, thumbUrl, "image/jpeg", videoUrl, body, videoMimeType);
        }
    }

    /**
     * Upload a video message
     *
     * @param thumbnailUrl      the thumbnail Url
     * @param thumbnailMimeType the thumbnail mime type
     * @param videoUrl          the video url
     * @param body              the message body
     * @param videoMimeType     the video mime type
     */
    public void uploadVideoContent(final VideoMessage sourceVideoMessage, final MessageRow aVideoRow, final String thumbnailUrl, final String thumbnailMimeType, final String videoUrl, final String body, final String videoMimeType) {
        // create a tmp row
        VideoMessage tmpVideoMessage = sourceVideoMessage;
        Uri uri = null;
        Uri thumbUri = null;

        try {
            uri = Uri.parse(videoUrl);
            thumbUri = Uri.parse(thumbnailUrl);
        } catch (Exception e) {
            Log.e(LOG_TAG, "uploadVideoContent failed with " + e.getLocalizedMessage());
        }

        // the video message is not defined
        if (null == tmpVideoMessage) {
            tmpVideoMessage = new VideoMessage();
            tmpVideoMessage.url = videoUrl;
            tmpVideoMessage.body = body;

            try {
                Room.fillVideoInfo(getActivity(), tmpVideoMessage, uri, videoMimeType, thumbUri, thumbnailMimeType);
                if (null == tmpVideoMessage.body) {
                    tmpVideoMessage.body = uri.getLastPathSegment();
                }
            } catch (Exception e) {
                Log.e(LOG_TAG, "uploadVideoContent : fillVideoInfo failed " + e.getLocalizedMessage());
            }
        }

        // remove any displayed MessageRow with this URL
        // to avoid duplicate
        final MessageRow videoRow = (null == aVideoRow) ? addMessageRow(tmpVideoMessage) : aVideoRow;
        videoRow.getEvent().mSentState = Event.SentState.SENDING;

        InputStream imageStream = null;
        String filename = "";
        String uploadId = "";
        String mimeType = "";

        MXEncryptedAttachments.EncryptionResult encryptionResult = null;
        try {
            // the thumbnail has been uploaded ?
            if (tmpVideoMessage.isThumbnailLocalContent()) {
                uploadId = thumbnailUrl;
                imageStream = new FileInputStream(new File(thumbUri.getPath()));
                mimeType = thumbnailMimeType;

                if (mRoom.isEncrypted() && mSession.isCryptoEnabled() && (null != imageStream)) {
                    encryptionResult = MXEncryptedAttachments.encryptAttachment(imageStream, thumbnailMimeType);
                    imageStream.close();

                    if (null != encryptionResult) {
                        imageStream = encryptionResult.mEncryptedStream;
                        mimeType = "application/octet-stream";
                    } else {
                        displayEncryptionAlert();
                        return;
                    }
                }
            } else {
                uploadId = videoUrl;
                imageStream = new FileInputStream(new File(uri.getPath()));
                filename = tmpVideoMessage.body;
                mimeType = videoMimeType;

                if (mRoom.isEncrypted() && mSession.isCryptoEnabled() && (null != imageStream)) {
                    encryptionResult = MXEncryptedAttachments.encryptAttachment(imageStream, thumbnailMimeType);
                    imageStream.close();

                    if (null != encryptionResult) {
                        imageStream = encryptionResult.mEncryptedStream;
                        mimeType = "application/octet-stream";
                    } else {
                        displayEncryptionAlert();
                        return;
                    }
                }
            }
        } catch (Exception e) {
            Log.e(LOG_TAG, "uploadVideoContent : media parsing failed " + e.getLocalizedMessage());
        }

        final boolean isContentUpload = TextUtils.equals(uploadId, videoUrl);
        final VideoMessage fVideoMessage = tmpVideoMessage;
        final MXEncryptedAttachments.EncryptionResult fEncryptionResult = encryptionResult;

        getSession().getMediasCache().uploadContent(imageStream, filename, mimeType, uploadId, new MXMediaUploadListener() {
            @Override
            public void onUploadStart(String uploadId) {
                getUiHandler().post(new Runnable() {
                    @Override
                    public void run() {
                        onMessageSendingSucceeded(videoRow.getEvent());
                        mAdapter.notifyDataSetChanged();
                    }
                });
            }


            @Override
            public void onUploadCancel(String uploadId) {
                getUiHandler().post(new Runnable() {
                    @Override
                    public void run() {
                        onMessageSendingFailed(videoRow.getEvent());
                    }
                });
            }

            @Override
            public void onUploadError(final String uploadId, final int serverResponseCode, final String serverErrorMessage) {
                getUiHandler().post(new Runnable() {
                    @Override
                    public void run() {
                        commonMediaUploadError(serverResponseCode, serverErrorMessage, videoRow);
                    }
                });
            }

            @Override
            public void onUploadComplete(final String uploadId, final String contentUri) {
                getUiHandler().post(new Runnable() {
                    @Override
                    public void run() {
                        // the video content has been uploaded
                        if (isContentUpload) {
                            // replace the thumbnail and the media contents by the computed ones
                            getMXMediasCache().saveFileMediaForUrl(contentUri, videoUrl, videoMimeType);

                            if (null == fEncryptionResult) {
                                fVideoMessage.url = contentUri;
                            } else {
                                fEncryptionResult.mEncryptedFileInfo.url = contentUri;
                                fVideoMessage.file = fEncryptionResult.mEncryptedFileInfo;
                                fVideoMessage.url = null;
                            }

                            // update the event content with the new message info
                            videoRow.getEvent().updateContent(JsonUtils.toJson(fVideoMessage));

                            Log.d(LOG_TAG, "Uploaded to " + contentUri);

                            send(videoRow);
                        } else {
                            if (null == fEncryptionResult) {
                                fVideoMessage.info.thumbnail_url = contentUri;
                                getMXMediasCache().saveFileMediaForUrl(contentUri, thumbnailUrl, mAdapter.getMaxThumbnailWith(), mAdapter.getMaxThumbnailHeight(), thumbnailMimeType, true);
                            } else {
                                fEncryptionResult.mEncryptedFileInfo.url = contentUri;
                                fVideoMessage.info.thumbnail_file = fEncryptionResult.mEncryptedFileInfo;
                                fVideoMessage.info.thumbnail_url = null;
                                getMXMediasCache().saveFileMediaForUrl(contentUri, thumbnailUrl, -1, -1, thumbnailMimeType, true);
                            }

                            // update the event content with the new message info
                            videoRow.getEvent().updateContent(JsonUtils.toJson(fVideoMessage));

                            // upload the video
                            uploadVideoContent(fVideoMessage, videoRow, thumbnailUrl, thumbnailMimeType, videoUrl, fVideoMessage.body, videoMimeType);
                        }
                    }
                });
            }
        });
    }

    /**
     * Display an encyption alert
     */
    private void displayEncryptionAlert() {
        if (null != getActivity()) {
            new AlertDialog.Builder(getActivity())
                    .setMessage("Fail to encrypt?")
                    .setPositiveButton(android.R.string.yes, new DialogInterface.OnClickListener() {
                        public void onClick(DialogInterface dialog, int which) {
                            // continue with delete
                        }
                    })
                    .setIcon(android.R.drawable.ic_dialog_alert)
                    .show();
        }
    }

    /**
     * upload an image content.
     * It might be triggered from a media selection : imageUri is used to compute thumbnails.
     * Or, it could have been called to resend an image.
     *
     * @param imageMessage  the image message
     * @param aImageRow     the image row
     * @param thumbnailUrl  the thumbnail Url
     * @param anImageUrl    the image Uri
     * @param mediaFilename the mediaFilename
     * @param imageMimeType the image mine type
     */
    public void uploadImageContent(ImageMessage imageMessage, final MessageRow aImageRow, final String thumbnailUrl, final String anImageUrl, final String mediaFilename, final String imageMimeType) {
        if (null == imageMessage) {
            imageMessage = new ImageMessage();
            imageMessage.url = anImageUrl;
            imageMessage.thumbnailUrl = thumbnailUrl;
            imageMessage.body = mediaFilename;
        }

        String mimeType = null;
        MXEncryptedAttachments.EncryptionResult encryptionResult = null;
        InputStream imageStream = null;
        String url = null;

        try {
            Uri imageUri = Uri.parse(anImageUrl);

            if (null == imageMessage.info) {
                Room.fillImageInfo(getActivity(), imageMessage, imageUri, imageMimeType);
            }

            if ((null != thumbnailUrl) && (null == imageMessage.thumbnailInfo)) {
                Uri thumbUri = Uri.parse(thumbnailUrl);
                Room.fillThumbnailInfo(getActivity(), imageMessage, thumbUri, "image/jpeg");
            }

            String filename;

            if (imageMessage.isThumbnailLocalContent()) {
                url = thumbnailUrl;
                mimeType = "image/jpeg";
                filename = Uri.parse(thumbnailUrl).getPath();
            } else {
                url = anImageUrl;
                mimeType = imageMimeType;
                filename = imageUri.getPath();
            }

            imageStream = new FileInputStream(new File(filename));

            if (mRoom.isEncrypted() && mSession.isCryptoEnabled() && (null != imageStream)) {
                encryptionResult = MXEncryptedAttachments.encryptAttachment(imageStream, mimeType);
                imageStream.close();

                if (null != encryptionResult) {
                    imageStream = encryptionResult.mEncryptedStream;
                    mimeType = "application/octet-stream";
                } else {
                    displayEncryptionAlert();
                    return;
                }
            }

            imageMessage.body = imageUri.getLastPathSegment();

        } catch (Exception e) {
            Log.e(LOG_TAG, "uploadImageContent failed with " + e.getMessage());
        }

        if (TextUtils.isEmpty(imageMessage.body)) {
            imageMessage.body = "Image";
        }

        // remove any displayed MessageRow with this URL
        // to avoid duplicate
        final String fMimeType = mimeType;
        final MessageRow imageRow = (null == aImageRow) ? addMessageRow(imageMessage) : aImageRow;
        final ImageMessage fImageMessage = imageMessage;
        imageRow.getEvent().mSentState = Event.SentState.SENDING;

        final MXEncryptedAttachments.EncryptionResult fEncryptionResult = encryptionResult;

        getSession().getMediasCache().uploadContent(imageStream, imageMessage.isThumbnailLocalContent() ? ("thumb" + imageMessage.body) : imageMessage.body, mimeType, url, new MXMediaUploadListener() {
            @Override
            public void onUploadStart(String uploadId) {
                getUiHandler().post(new Runnable() {
                    @Override
                    public void run() {
                        onMessageSendingSucceeded(imageRow.getEvent());
                        mAdapter.notifyDataSetChanged();
                    }
                });
            }

            @Override
            public void onUploadCancel(String uploadId) {
                getUiHandler().post(new Runnable() {
                    @Override
                    public void run() {
                        onMessageSendingFailed(imageRow.getEvent());
                    }
                });
            }

            @Override
            public void onUploadError(final String uploadId, final int serverResponseCode, final String serverErrorMessage) {
                getUiHandler().post(new Runnable() {
                    @Override
                    public void run() {
                        commonMediaUploadError(serverResponseCode, serverErrorMessage, imageRow);
                    }
                });
            }

            @Override
            public void onUploadComplete(final String uploadId, final String contentUri) {
                getUiHandler().post(new Runnable() {
                    @Override
                    public void run() {
                        if (fImageMessage.isThumbnailLocalContent()) {
                            if (null != fEncryptionResult) {
                                fImageMessage.info.thumbnail_file = fEncryptionResult.mEncryptedFileInfo;
                                fImageMessage.info.thumbnail_file.url = contentUri;
                                fImageMessage.thumbnailUrl = null;
                                getMXMediasCache().saveFileMediaForUrl(contentUri, thumbnailUrl, -1, -1, "image/jpeg");

                            } else {
                                fImageMessage.thumbnailUrl = contentUri;
                                getMXMediasCache().saveFileMediaForUrl(contentUri, thumbnailUrl, mAdapter.getMaxThumbnailWith(), mAdapter.getMaxThumbnailHeight(), "image/jpeg");
                            }

                            // update the event content with the new message info
                            imageRow.getEvent().updateContent(JsonUtils.toJson(fImageMessage));

                            // upload the high res picture
                            uploadImageContent(fImageMessage, imageRow, contentUri, anImageUrl, mediaFilename, fMimeType);
                        } else {
                            // replace the thumbnail and the media contents by the computed one
                            getMXMediasCache().saveFileMediaForUrl(contentUri, anImageUrl, fImageMessage.getMimeType());

                            if (null != fEncryptionResult) {
                                fImageMessage.file = fEncryptionResult.mEncryptedFileInfo;
                                fImageMessage.file.url = contentUri;
                                fImageMessage.url = null;
                            } else {
                                fImageMessage.url = contentUri;
                            }

                            // update the event content with the new message info
                            imageRow.getEvent().updateContent(JsonUtils.toJson(fImageMessage));

                            Log.d(LOG_TAG, "Uploaded to " + contentUri);

                            send(imageRow);
                        }
                    }
                });
            }
        });
    }

    /**
     * upload an image content.
     * It might be triggered from a media selection : imageUri is used to compute thumbnails.
     * Or, it could have been called to resend an image.
     *
     * @param thumbnailUrl      the thumbnail Url
     * @param thumbnailMimeType the thumbnail mimetype
     * @param geo_uri           the geo_uri
     * @param body              the message body
     */
    public void uploadLocationContent(final String thumbnailUrl, final String thumbnailMimeType, final String geo_uri, final String body) {
        // create a tmp row
        final LocationMessage tmpLocationMessage = new LocationMessage();

        tmpLocationMessage.thumbnail_url = thumbnailUrl;
        tmpLocationMessage.body = body;
        tmpLocationMessage.geo_uri = geo_uri;

        FileInputStream imageStream = null;

        try {
            Uri uri = Uri.parse(thumbnailUrl);
            Room.fillLocationInfo(getActivity(), tmpLocationMessage, uri, thumbnailMimeType);

            String filename = uri.getPath();
            imageStream = new FileInputStream(new File(filename));

            if (TextUtils.isEmpty(tmpLocationMessage.body)) {
                tmpLocationMessage.body = "Location";
            }
        } catch (Exception e) {
            Log.e(LOG_TAG, "uploadLocationContent failed with " + e.getLocalizedMessage());
        }

        // remove any displayed MessageRow with this URL
        // to avoid duplicate
        final MessageRow locationRow = addMessageRow(tmpLocationMessage);
        locationRow.getEvent().mSentState = Event.SentState.SENDING;

        getSession().getMediasCache().uploadContent(imageStream, tmpLocationMessage.body, thumbnailMimeType, thumbnailUrl, new MXMediaUploadListener() {
            @Override
            public void onUploadStart(String uploadId) {
                getUiHandler().post(new Runnable() {
                    @Override
                    public void run() {
                        onMessageSendingSucceeded(locationRow.getEvent());
                        mAdapter.notifyDataSetChanged();
                    }
                });
            }


            @Override
            public void onUploadCancel(String uploadId) {
                getUiHandler().post(new Runnable() {
                    @Override
                    public void run() {
                        onMessageSendingFailed(locationRow.getEvent());
                    }
                });
            }

            @Override
            public void onUploadError(String uploadId, final int serverResponseCode, final String serverErrorMessage) {
                getUiHandler().post(new Runnable() {
                    @Override
                    public void run() {
                        commonMediaUploadError(serverResponseCode, serverErrorMessage, locationRow);
                    }
                });
            }

            @Override
            public void onUploadComplete(final String uploadId, final String contentUri) {
                getUiHandler().post(new Runnable() {
                    @Override
                    public void run() {
                        // Build the location message
                        LocationMessage message = tmpLocationMessage.deepCopy();

                        // replace the thumbnail and the media contents by the computed ones
                        getMXMediasCache().saveFileMediaForUrl(contentUri, thumbnailUrl, mAdapter.getMaxThumbnailWith(), mAdapter.getMaxThumbnailHeight(), "image/jpeg");

                        message.thumbnail_url = contentUri;

                        // update the event content with the new message info
                        locationRow.getEvent().updateContent(JsonUtils.toJson(message));

                        Log.d(LOG_TAG, "Uploaded to " + contentUri);

                        send(locationRow);
                    }
                });
            }
        });
    }

    //==============================================================================================================
    // Unsent messages management
    //==============================================================================================================

    /**
     * Provides the unsent messages list.
     *
     * @return the unsent messages list
     */
    private List<Event> getUnsentMessages() {
        List<Event> unsent = new ArrayList<>();

        List<Event> undeliverableEvents = mSession.getDataHandler().getStore().getUndeliverableEvents(mRoom.getRoomId());
        List<Event> unknownDeviceEvents = mSession.getDataHandler().getStore().getUnknownDeviceEvents(mRoom.getRoomId());

        if (null != undeliverableEvents) {
            unsent.addAll(undeliverableEvents);
        }

        if (null != unknownDeviceEvents) {
            unsent.addAll(unknownDeviceEvents);
        }

        return unsent;
    }

    /**
     * Delete the unsent (undeliverable messages).
     */
    public void deleteUnsentMessages() {
        List<Event> unsent = getUnsentMessages();

        if (unsent.size() > 0) {
            IMXStore store = mSession.getDataHandler().getStore();

            // reset the timestamp
            for (Event event : unsent) {
                mAdapter.removeEventById(event.eventId);
                store.deleteEvent(event);
            }

            // update the summary
            Event latestEvent = store.getLatestEvent(mRoom.getRoomId());

            // if there is an oldest event, use it to set a summary
            if (latestEvent != null) {
                if (RoomSummary.isSupportedEvent(latestEvent)) {
                    store.storeSummary(latestEvent.roomId, latestEvent, mRoom.getState(), mSession.getMyUserId());
                }
            }

            store.commit();
            mAdapter.notifyDataSetChanged();
        }
    }

    /**
     * Resend the unsent messages
     */
    public void resendUnsentMessages() {
        // check if the call is done in the right thread
        if (Looper.getMainLooper().getThread() != Thread.currentThread()) {
            Handler handler = new Handler(Looper.getMainLooper());

            handler.post(new Runnable() {
                @Override
                public void run() {
                    resendUnsentMessages();
                }
            });

            return;
        }

        List<Event> unsent = getUnsentMessages();

        if (unsent.size() > 0) {
            mResendingEventsList = new ArrayList<>(unsent);

            // reset the timestamp
            for (Event event : mResendingEventsList) {
                event.mSentState = Event.SentState.UNSENT;
            }

            resend(mResendingEventsList.get(0));
            mResendingEventsList.remove(0);
        }
    }

    /**
     * Resend an event.
     *
     * @param event the event to resend.
     */
    protected void resend(final Event event) {
        // sanity check
        // should never happen but got it in a GA issue
        if (null == event.eventId) {
            Log.e(LOG_TAG, "resend : got an event with a null eventId");
            return;
        }

        // check if the call is done in the right thread
        if (Looper.getMainLooper().getThread() != Thread.currentThread()) {
            Handler handler = new Handler(Looper.getMainLooper());

            handler.post(new Runnable() {
                @Override
                public void run() {
                    resend(event);
                }
            });

            return;
        }

        // update the timestamp
        event.originServerTs = System.currentTimeMillis();

        // remove the event
        getSession().getDataHandler().deleteRoomEvent(event);
        mAdapter.removeEventById(event.eventId);
        mPendingRelaunchTimersByEventId.remove(event.eventId);

        // send it again
        final Message message = JsonUtils.toMessage(event.getContent());

        // resend an image ?
        if (message instanceof ImageMessage) {
            ImageMessage imageMessage = (ImageMessage) message;

            // media has not been uploaded
            if (imageMessage.isLocalContent() || imageMessage.isThumbnailLocalContent()) {
                uploadImageContent(imageMessage, null, imageMessage.thumbnailUrl, imageMessage.url, imageMessage.body, imageMessage.getMimeType());
                return;
            }
        } else if (message instanceof FileMessage) {
            FileMessage fileMessage = (FileMessage) message;

            // media has not been uploaded
            if (fileMessage.isLocalContent()) {
                uploadFileContent(fileMessage.url, fileMessage.getMimeType(), fileMessage.body);
                return;
            }
        } else if (message instanceof VideoMessage) {
            VideoMessage videoMessage = (VideoMessage) message;

            // media has not been uploaded
            if (videoMessage.isLocalContent() || videoMessage.isThumbnailLocalContent()) {
                String thumbnailUrl = null;
                String thumbnailMimeType = null;

                if (null != videoMessage.info) {
                    thumbnailUrl = videoMessage.info.thumbnail_url;

                    if (null != videoMessage.info.thumbnail_info) {
                        thumbnailMimeType = videoMessage.info.thumbnail_info.mimetype;
                    }
                }

                uploadVideoContent(videoMessage, null, thumbnailUrl, thumbnailMimeType, videoMessage.url, videoMessage.body, videoMessage.getVideoMimeType());
                return;
            } else if (message instanceof LocationMessage) {
                LocationMessage locationMessage = (LocationMessage) message;

                // media has not been uploaded
                if (locationMessage.isLocalThumbnailContent()) {
                    String thumbMimeType = null;

                    if (null != locationMessage.thumbnail_info) {
                        thumbMimeType = locationMessage.thumbnail_info.mimetype;
                    }

                    uploadLocationContent(locationMessage.thumbnail_url, thumbMimeType, locationMessage.geo_uri, locationMessage.body);
                    return;
                }
            }
        }

        send(message);
    }

    //==============================================================================================================
    // UI stuff
    //==============================================================================================================

    /**
     * Display a spinner to warn the user that a back pagination is in progress.
     */
    public void showLoadingBackProgress() {
    }

    /**
     * Dismiss the back pagination progress.
     */
    public void hideLoadingBackProgress() {
    }

    /**
     * Display a spinner to warn the user that a forward pagination is in progress.
     */
    public void showLoadingForwardProgress() {
    }

    /**
     * Dismiss the forward pagination progress.
     */
    public void hideLoadingForwardProgress() {
    }

    /**
     * Display a spinner to warn the user that the initialization is in progress.
     */
    public void showInitLoading() {
    }

    /**
     * Dismiss the initialization spinner.
     */
    public void hideInitLoading() {
    }

    /**
     * Refresh the messages list.
     */
    public void refresh() {
        mAdapter.notifyDataSetChanged();
    }

    //==============================================================================================================
    // pagination methods
    //==============================================================================================================

    /**
     * Manage the request history error cases.
     *
     * @param error the error object.
     */
    private void onPaginateRequestError(final Object error) {
        if (null != MatrixMessageListFragment.this.getActivity()) {
            if (error instanceof Exception) {
                Log.e(LOG_TAG, "Network error: " + ((Exception) error).getMessage());
                Toast.makeText(MatrixMessageListFragment.this.getActivity(), getActivity().getString(R.string.network_error), Toast.LENGTH_SHORT).show();

            } else if (error instanceof MatrixError) {
                final MatrixError matrixError = (MatrixError) error;
                Log.e(LOG_TAG, "Matrix error" + " : " + matrixError.errcode + " - " + matrixError.getLocalizedMessage());
                Toast.makeText(MatrixMessageListFragment.this.getActivity(), getActivity().getString(R.string.matrix_error) + " : " + matrixError.getLocalizedMessage(), Toast.LENGTH_SHORT).show();
            }

            hideLoadingBackProgress();
            hideLoadingForwardProgress();
            Log.d(LOG_TAG, "requestHistory failed " + error);
            mIsBackPaginating = false;
        }
    }

    /**
     * Start a forward pagination
     */
    private void forwardPaginate() {
        if (mLockFwdPagination) {
            Log.d(LOG_TAG, "The forward pagination is locked.");
            return;
        }

        if ((null == mEventTimeLine) || mEventTimeLine.isLiveTimeline()) {
            //Log.d(LOG_TAG, "The forward pagination is not supported for the live timeline.");
            return;
        }

        if (mIsFwdPaginating) {
            Log.d(LOG_TAG, "A forward pagination is in progress, please wait.");
            return;
        }

        showLoadingForwardProgress();

        final int countBeforeUpdate = mAdapter.getCount();

        mIsFwdPaginating = mEventTimeLine.forwardPaginate(new ApiCallback<Integer>() {
            /**
             * the forward pagination is ended.
             */
            private void onEndOfPagination(String errorMessage) {
                if (null != errorMessage) {
                    Log.e(LOG_TAG, "forwardPaginate fails : " + errorMessage);
                }

                mIsFwdPaginating = false;
                hideLoadingForwardProgress();
            }

            @Override
            public void onSuccess(Integer count) {
                final int firstPos = mMessageListView.getFirstVisiblePosition();

                mLockBackPagination = true;

                // retrieve
                if (0 != count) {

                    mAdapter.notifyDataSetChanged();
                    // trick to avoid that the list jump to the latest item.
                    mMessageListView.setAdapter(mMessageListView.getAdapter());

                    // keep the first position while refreshing the list
                    mMessageListView.setSelection(firstPos);

                    mMessageListView.post(new Runnable() {
                        @Override
                        public void run() {
                            // Scroll the list down to where it was before adding rows to the top
                            int diff = mAdapter.getCount() - countBeforeUpdate;
                            Log.d(LOG_TAG, "forwardPaginate ends with " + diff + " new items.");

                            onEndOfPagination(null);
                            mLockBackPagination = false;
                        }
                    });
                } else {
                    Log.d(LOG_TAG, "forwardPaginate ends : nothing to add");
                    onEndOfPagination(null);
                    mLockBackPagination = false;
                }
            }

            @Override
            public void onNetworkError(Exception e) {
                onEndOfPagination(e.getLocalizedMessage());
            }

            @Override
            public void onMatrixError(MatrixError e) {
                onEndOfPagination(e.getLocalizedMessage());
            }

            @Override
            public void onUnexpectedError(Exception e) {
                onEndOfPagination(e.getLocalizedMessage());
            }
        });

        if (mIsFwdPaginating) {
            Log.d(LOG_TAG, "forwardPaginate starts");
            showLoadingForwardProgress();
        } else {
            hideLoadingForwardProgress();
            Log.d(LOG_TAG, "forwardPaginate nothing to do");
        }
    }

    /**
     * Set the scroll listener to mMessageListView
     */
    protected void setMessageListViewScrollListener() {
        // ensure that the listener is set only once
        // else it triggers an inifinite loop with backPaginate.
        if (!mIsScrollListenerSet) {
            mIsScrollListenerSet = true;
            mMessageListView.setOnScrollListener(mScrollListener);
        }
    }

    /**
     * Trigger a back pagination.
     *
     * @param fillHistory true to try to fill the listview height.
     */
    public void backPaginate(final boolean fillHistory) {
        if (mIsBackPaginating) {
            Log.d(LOG_TAG, "backPaginate is in progress : please wait");
            return;
        }

        if (mIsInitialSyncing) {
            Log.d(LOG_TAG, "backPaginate : an initial sync is in progress");
            return;
        }

        if (mLockBackPagination) {
            Log.d(LOG_TAG, "backPaginate : The back pagination is locked.");
            return;
        }

        // search mode
        // The search mode uses remote requests only
        // i.e the eventtimeline is not used.
        // so the dedicated method must manage the back pagination
        if (!TextUtils.isEmpty(mPattern)) {
            Log.d(LOG_TAG, "backPaginate with pattern " + mPattern);
            requestSearchHistory();
            return;
        }

        if (!mMatrixMessagesFragment.canBackPaginate()) {
            Log.d(LOG_TAG, "backPaginate : cannot back paginating again");
            setMessageListViewScrollListener();
            return;
        }

        if (!isResumed()) {
            Log.d(LOG_TAG, "backPaginate : the fragement is not anymore active");
            mFillHistoryOnResume = true;
            return;
        }

        final int countBeforeUpdate = mAdapter.getCount();

        mIsBackPaginating = mMatrixMessagesFragment.backPaginate(new SimpleApiCallback<Integer>(getActivity()) {
            @Override
            public void onSuccess(final Integer count) {

                // Scroll the list down to where it was before adding rows to the top
                mMessageListView.post(new Runnable() {
                    @Override
                    public void run() {
                        mLockFwdPagination = true;

                        final int countDiff = mAdapter.getCount() - countBeforeUpdate;

                        Log.d(LOG_TAG, "backPaginate : ends with " + countDiff + " new items (total : " + mAdapter.getCount() + ")");

                        // check if some messages have been added
                        if (0 != countDiff) {
                            mAdapter.notifyDataSetChanged();

                            // trick to avoid that the list jump to the latest item.
                            mMessageListView.setAdapter(mMessageListView.getAdapter());

                            final int expectedPos = fillHistory ? (mAdapter.getCount() - 1) : (mMessageListView.getFirstVisiblePosition() + countDiff);

                            Log.d(LOG_TAG, "backPaginate : jump to " + expectedPos);

                            //private int mFirstVisibleRowY  = INVALID_VIEW_Y_POS;

                            if (fillHistory || (UNDEFINED_VIEW_Y_POS == mFirstVisibleRowY)) {
                                // do not use count because some messages are not displayed
                                // so we compute the new pos
                                mMessageListView.setSelection(expectedPos);
                            } else {
                                mMessageListView.setSelectionFromTop(expectedPos, -mFirstVisibleRowY);
                            }
                        }

                        // Test if a back pagination can be done.
                        // countDiff == 0 is not relevant
                        // because the server can return an empty chunk
                        // but the start and the end tokens are not equal.
                        // It seems often happening with the room visibility feature
                        if (mMatrixMessagesFragment.canBackPaginate()) {
                            Log.d(LOG_TAG, "backPaginate again");

                            mMessageListView.post(new Runnable() {
                                @Override
                                public void run() {
                                    mLockFwdPagination = false;
                                    mIsBackPaginating = false;

                                    mMessageListView.post(new Runnable() {
                                        @Override
                                        public void run() {
                                            // back paginate until getting something to display
                                            if (0 == countDiff) {
                                                Log.d(LOG_TAG, "backPaginate again because there was nothing in the current chunk");
                                                backPaginate(fillHistory);
                                            } else if (fillHistory) {
                                                if ((mMessageListView.getVisibility() == View.VISIBLE) && mMessageListView.getFirstVisiblePosition() < 10) {
                                                    Log.d(LOG_TAG, "backPaginate : fill history");
                                                    backPaginate(fillHistory);
                                                } else {
                                                    Log.d(LOG_TAG, "backPaginate : history should be filled");
                                                    hideLoadingBackProgress();
                                                    mIsInitialSyncing = false;
                                                    setMessageListViewScrollListener();
                                                }
                                            } else {
                                                hideLoadingBackProgress();
                                            }
                                        }
                                    });
                                }
                            });
                        } else {
                            Log.d(LOG_TAG, "no more backPaginate");
                            setMessageListViewScrollListener();
                            hideLoadingBackProgress();
                            mIsBackPaginating = false;
                            mLockFwdPagination = false;
                        }
                    }
                });
            }

            // the request will be auto restarted when a valid network will be found
            @Override
            public void onNetworkError(Exception e) {
                onPaginateRequestError(e);
            }

            @Override
            public void onMatrixError(MatrixError e) {
                onPaginateRequestError(e);
            }

            @Override
            public void onUnexpectedError(Exception e) {
                onPaginateRequestError(e);
            }
        });

        if (mIsBackPaginating && (null != getActivity())) {
            Log.d(LOG_TAG, "backPaginate : starts");
            showLoadingBackProgress();
        } else {
            Log.d(LOG_TAG, "requestHistory : nothing to do");
        }
    }

    /**
     * Cancel the catching requests.
     */
    public void cancelCatchingRequests() {
        mPattern = null;

        if (null != mEventTimeLine) {
            mEventTimeLine.cancelPaginationRequest();
        }

        mIsInitialSyncing = false;
        mIsBackPaginating = false;
        mIsFwdPaginating = false;

        mLockBackPagination = false;
        mLockFwdPagination = false;

        hideInitLoading();
        hideLoadingBackProgress();
        hideLoadingForwardProgress();
    }

    /**
     * Scroll to the given row
     *
     * @param messageRow
     * @param isLastRead
     */
    public void scrollToRow(final MessageRow messageRow, boolean isLastRead) {
        final int distanceFromTop = (int) (getResources().getDisplayMetrics().density * 100);
        final int lastReadRowIndex = mAdapter.getPosition(messageRow);
        // Scroll to the first unread row if possible, last read otherwise
        final int targetRow = isLastRead && lastReadRowIndex < mMessageListView.getCount() - 1
                ? lastReadRowIndex + 1 : lastReadRowIndex;
        Log.d(LOG_TAG, "scrollToRow setSelection " + lastReadRowIndex);
        // Scroll to the last read so we can see the beginning of the first unread (in majority of cases)
        mMessageListView.post(new Runnable() {
            @Override
            public void run() {
                mMessageListView.setSelectionFromTop(targetRow, distanceFromTop);
            }
        });
    }

    //==============================================================================================================
    // MatrixMessagesFragment methods
    //==============================================================================================================

    @Override
    public void onEvent(final Event event, final EventTimeline.Direction direction, final RoomState roomState) {
        if (event.eventId.equals(mEventId)) {
            // Save timestamp in case this event will not be added in adapter
            mEventOriginServerTs = event.getOriginServerTs();
        }

        if (direction == EventTimeline.Direction.FORWARDS) {
            getUiHandler().post(new Runnable() {
                @Override
                public void run() {
                    if (Event.EVENT_TYPE_REDACTION.equals(event.getType())) {
                        MessageRow messageRow = mAdapter.getMessageRow(event.getRedacts());

                        if (null != messageRow) {
                            Event prunedEvent = mSession.getDataHandler().getStore().getEvent(event.getRedacts(), event.roomId);

                            if (null == prunedEvent) {
                                mAdapter.removeEventById(event.getRedacts());
                            } else {
                                messageRow.updateEvent(prunedEvent);
                                JsonObject content = messageRow.getEvent().getContentAsJsonObject();

                                boolean hasToRemoved = (null == content) || (null == content.entrySet()) || (0 == content.entrySet().size());

                                // test if the event is displayable
                                // GA issue : the activity can be null
                                if (!hasToRemoved && (null != getActivity())) {
                                    EventDisplay eventDisplay = new EventDisplay(getActivity(), prunedEvent, roomState);
                                    hasToRemoved = TextUtils.isEmpty(eventDisplay.getTextualDisplay());
                                }

                                // event is removed if it has no more content.
                                if (hasToRemoved) {
                                    mAdapter.removeEventById(prunedEvent.eventId);
                                }
                            }

                            mAdapter.notifyDataSetChanged();
                        }
                    } else if (Event.EVENT_TYPE_TYPING.equals(event.getType())) {
                        if (null != mRoom) {
                            mAdapter.setTypingUsers(mRoom.getTypingUsers());
                        }
                    } else {
                        if (canAddEvent(event)) {
                            // refresh the listView only when it is a live timeline or a search
                            MessageRow newMessageRow = new MessageRow(event, roomState);
                            mAdapter.add(newMessageRow, (null == mEventTimeLine) || mEventTimeLine.isLiveTimeline());

                            // Move read marker if necessary
                            if (!mAdapter.isInBackground() && mEventTimeLine != null && mEventTimeLine.isLiveTimeline()) {
                                final String currentReadMarkerEventId = mRoom.getReadMarkerEventId();
                                MessageRow currentReadMarkerRow = mAdapter.getMessageRow(currentReadMarkerEventId);
                                if (currentReadMarkerRow != null &&
                                        mAdapter.getPosition(newMessageRow) == mAdapter.getPosition(currentReadMarkerRow) + 1
                                        && event.getOriginServerTs() > currentReadMarkerRow.getEvent().originServerTs) {
                                    // Previous message was the last read
                                    if (mMessageListView.getChildAt(mMessageListView.getChildCount() - 1).getTop() >= 0) {
                                        // Move read marker to the newly sent message
                                        mRoom.setReadMakerEventId(event.eventId);
                                        mAdapter.resetReadMarker();
                                    }
                                }
                            }
                        }
                    }
                }
            });
        } else {
            if (canAddEvent(event)) {
                mAdapter.addToFront(event, roomState);
            }
        }
    }

    @Override
    public void onSentEvent(Event event) {
        // detect if a message was sent but not yet added to the adapter
        // For example, the quick reply does not use the fragment to send messages
        // Thus, the messages are not added to the adapter.
        // onEvent is not called because the server event echo manages an event sent by itself
        if ((null == mAdapter.getMessageRow(event.eventId)) && canAddEvent(event)) {
            // refresh the listView only when it is a live timeline or a search
            mAdapter.add(new MessageRow(event, mRoom.getLiveState()), true);
        }
    }

    @Override
    public void onLiveEventsChunkProcessed() {
        // NOP
    }

    @Override
    public void onReceiptEvent(List<String> senderIds) {
        // avoid useless refresh
        boolean shouldRefresh = true;

        try {
            IMXStore store = mSession.getDataHandler().getStore();
            int firstPos = mMessageListView.getFirstVisiblePosition();
            int lastPos = mMessageListView.getLastVisiblePosition();

            ArrayList<String> senders = new ArrayList<>();
            ArrayList<String> eventIds = new ArrayList<>();

            for (int index = firstPos; index <= lastPos; index++) {
                MessageRow row = mAdapter.getItem(index);

                senders.add(row.getEvent().getSender());
                eventIds.add(row.getEvent().eventId);
            }

            shouldRefresh = false;

            // check if the receipt will trigger a refresh
            for (String sender : senderIds) {
                if (!TextUtils.equals(sender, mSession.getMyUserId())) {
                    ReceiptData receipt = store.getReceipt(mRoom.getRoomId(), sender);

                    // sanity check
                    if (null != receipt) {
                        // test if the event is displayed
                        int pos = eventIds.indexOf(receipt.eventId);

                        // if displayed
                        if (pos >= 0) {
                            // the sender is not displayed as a reader (makes sense...)
                            shouldRefresh = !TextUtils.equals(senders.get(pos), sender);

                            if (shouldRefresh) {
                                break;
                            }
                        }
                    }
                }
            }

        } catch (Exception e) {
            Log.e(LOG_TAG, "onReceiptEvent failed with " + e.getLocalizedMessage());
        }

        if (shouldRefresh) {
            mAdapter.notifyDataSetChanged();
        }
    }

    @Override
    public void onInitialMessagesLoaded() {
        Log.d(LOG_TAG, "onInitialMessagesLoaded");

        // Jump to the bottom of the list
        getUiHandler().post(new Runnable() {
            @Override
            public void run() {
                // should never happen but reported by GA
                if (null == mMessageListView) {
                    return;
                }

                hideLoadingBackProgress();

                if (null == mMessageListView.getAdapter()) {
                    mMessageListView.setAdapter(mAdapter);
                }

                if ((null == mEventTimeLine) || mEventTimeLine.isLiveTimeline()) {

                    if (mAdapter.getCount() > 0) {
                        // refresh the list only at the end of the sync
                        // else the one by one message refresh gives a weird UX
                        // The application is almost frozen during the
                        mAdapter.notifyDataSetChanged();

                        if (mScrollToIndex >= 0) {
                            mMessageListView.setSelection(mScrollToIndex);
                            mScrollToIndex = -1;
                        } else {
                            mMessageListView.setSelection(mAdapter.getCount() - 1);
                        }
                    }

                    // fill the page
                    mMessageListView.post(new Runnable() {
                        @Override
                        public void run() {
                            if ((mMessageListView.getVisibility() == View.VISIBLE) && mMessageListView.getFirstVisiblePosition() < 10) {
                                Log.d(LOG_TAG, "onInitialMessagesLoaded : fill history");
                                backPaginate(true);
                            } else {
                                Log.d(LOG_TAG, "onInitialMessagesLoaded : history should be filled");
                                mIsInitialSyncing = false;
                                setMessageListViewScrollListener();
                            }
                        }
                    });
                } else {
                    Log.d(LOG_TAG, "onInitialMessagesLoaded : default behaviour");

                    if ((0 != mAdapter.getCount()) && (mScrollToIndex > 0)) {
                        mAdapter.notifyDataSetChanged();
                        mMessageListView.setSelection(mScrollToIndex);
                        mScrollToIndex = -1;

                        mMessageListView.post(new Runnable() {
                            @Override
                            public void run() {
                                mIsInitialSyncing = false;
                                setMessageListViewScrollListener();
                            }
                        });

                    } else {
                        mIsInitialSyncing = false;
                        setMessageListViewScrollListener();
                    }
                }
            }
        });
    }

    @Override
    public EventTimeline getEventTimeLine() {
        return mEventTimeLine;
    }

    @Override
    public void onTimelineInitialized() {
        mMessageListView.post(new Runnable() {
            @Override
            public void run() {
                mLockFwdPagination = false;
                mIsInitialSyncing = false;
                // search the event pos in the adapter
                // some events are not displayed so the added events count cannot be used.
                int eventPos = 0;

                if (mAdapter.isUnreadViewMode() && mAdapter.getMessageRow(mEventId) == null) {
                    // Event is not in adapter, try to find the closest one
                    final MessageRow closestRowAfter = mAdapter.getClosestRowFromTs(mEventId, mEventOriginServerTs);
                    final int closestRowAfterPos = mAdapter.getPosition(closestRowAfter);

                    MessageRow closestRowBefore = closestRowAfter;
                    if (closestRowAfterPos > 0) {
                        closestRowBefore = mAdapter.getItem(closestRowAfterPos - 1);
                    }

                    if (closestRowBefore != null) {
                        mAdapter.updateReadMarker(closestRowBefore.getEvent().eventId, null);
                    }
                    mAdapter.notifyDataSetChanged();
                    mMessageListView.setAdapter(mAdapter);

                    if (closestRowBefore != null) {
                        scrollToRow(closestRowBefore, true);
                    }
                } else {
                    for (; eventPos < mAdapter.getCount(); eventPos++) {
                        if (TextUtils.equals(mAdapter.getItem(eventPos).getEvent().eventId, mEventId)) {
                            break;
                        }
                    }

                    View parentView = (View) mMessageListView.getParent();

                    mAdapter.notifyDataSetChanged();

                    mMessageListView.setAdapter(mAdapter);

                    // center the message in the
                    mMessageListView.setSelectionFromTop(eventPos, parentView.getHeight() / 2);
                }
            }
        });
    }

    @Override
    public RoomPreviewData getRoomPreviewData() {
        if (null != getActivity()) {
            // test if the listener has bee retrieved
            if (null == mRoomPreviewDataListener) {
                try {
                    mRoomPreviewDataListener = (IRoomPreviewDataListener) getActivity();
                } catch (ClassCastException e) {
                    Log.e(LOG_TAG, "getRoomPreviewData failed with " + e.getLocalizedMessage());
                }
            }

            if (null != mRoomPreviewDataListener) {
                return mRoomPreviewDataListener.getRoomPreviewData();
            }
        }

        return null;
    }

    @Override
    public void onRoomFlush() {
        mAdapter.clear();
    }

    /***
     * MessageAdapter listener
     ***/
    @Override
    public void onRowClick(int position) {
    }

    @Override
    public boolean onRowLongClick(int position) {
        return false;
    }

    @Override
    public void onContentClick(int position) {
    }

    @Override
    public boolean onContentLongClick(int position) {
        return false;
    }

    @Override
    public void onAvatarClick(String userId) {
    }

    @Override
    public boolean onAvatarLongClick(String userId) {
        return false;
    }

    @Override
    public void onSenderNameClick(String userId, String displayName) {
    }

    @Override
    public void onMediaDownloaded(int position) {
    }

    @Override
    public void onReadReceiptClick(String eventId, String userId, ReceiptData receipt) {
    }

    @Override
    public boolean onReadReceiptLongClick(String eventId, String userId, ReceiptData receipt) {
        return false;
    }

    @Override
    public void onMoreReadReceiptClick(String eventId) {
    }

    @Override
    public boolean onMoreReadReceiptLongClick(String eventId) {
        return false;
    }

    @Override
    public void onURLClick(Uri uri) {
        if (null != uri) {
            Intent intent = new Intent(Intent.ACTION_VIEW, uri);
            intent.putExtra(Browser.EXTRA_APPLICATION_ID, getActivity().getPackageName());
            getActivity().startActivity(intent);
        }
    }

    @Override
    public boolean shouldHighlightEvent(Event event) {
        String eventId = event.eventId;

        // cache the dedicated rule because it is slow to find them out
        Object ruleAsVoid = mBingRulesByEventId.get(eventId);

        if (null != ruleAsVoid) {
            if (ruleAsVoid instanceof BingRule) {
                return ((BingRule) ruleAsVoid).shouldHighlight();
            }
            return false;
        }

        boolean res = false;

        BingRule rule = mSession.getDataHandler().getBingRulesManager().fulfilledBingRule(event);

        if (null != rule) {
            res = rule.shouldHighlight();
            mBingRulesByEventId.put(eventId, rule);
        } else {
            mBingRulesByEventId.put(eventId, eventId);
        }

        return res;
    }

    @Override
    public void onMatrixUserIdClick(String userId) {
    }

    @Override
    public void onRoomAliasClick(String roomAlias) {
    }

    @Override
    public void onRoomIdClick(String roomId) {
    }

    @Override
    public void onMessageIdClick(String messageId) {
    }

    private int mInvalidIndexesCount = 0;

    @Override
    public void onInvalidIndexes() {
        mInvalidIndexesCount++;

        // it should happen once
        // else we assume that the adapter is really corrupted
        // It seems better to close the linked activity to avoid infinite refresh.
        if (1 == mInvalidIndexesCount) {
            mMessageListView.post(new Runnable() {
                @Override
                public void run() {
                    mAdapter.notifyDataSetChanged();
                }
            });
        } else {
            mMessageListView.post(new Runnable() {
                @Override
                public void run() {
                    if (null != getActivity()) {
                        getActivity().finish();
                    }
                }
            });
        }
    }

    //==============================================================================================================
    // search methods
    //==============================================================================================================

    /**
     * Cancel the current search
     */
    protected void cancelSearch() {
        mPattern = null;
    }

    /**
     * Search the pattern on a pagination server side.
     */
    public void requestSearchHistory() {
        // there is no more server message
        if (TextUtils.isEmpty(mNextBatch)) {
            mIsBackPaginating = false;
            return;
        }

        mIsBackPaginating = true;

        final int firstPos = mMessageListView.getFirstVisiblePosition();
        final String fPattern = mPattern;
        final int countBeforeUpdate = mAdapter.getCount();

        showLoadingBackProgress();

        List<String> roomIds = null;

        if (null != mRoom) {
            roomIds = Arrays.asList(mRoom.getRoomId());
        }

        ApiCallback<SearchResponse> callback = new ApiCallback<SearchResponse>() {
            @Override
            public void onSuccess(final SearchResponse searchResponse) {
                // check that the pattern was not modified before the end of the search
                if (TextUtils.equals(mPattern, fPattern)) {
                    List<SearchResult> searchResults = searchResponse.searchCategories.roomEvents.results;

                    // is there any result to display
                    if (0 != searchResults.size()) {
                        mAdapter.setNotifyOnChange(false);

                        for (SearchResult searchResult : searchResults) {
                            MessageRow row = new MessageRow(searchResult.result, (null == mRoom) ? null : mRoom.getState());
                            mAdapter.insert(row, 0);
                        }

                        mNextBatch = searchResponse.searchCategories.roomEvents.nextBatch;

                        // Scroll the list down to where it was before adding rows to the top
                        getUiHandler().post(new Runnable() {
                            @Override
                            public void run() {
                                final int expectedFirstPos = firstPos + (mAdapter.getCount() - countBeforeUpdate);

                                mAdapter.notifyDataSetChanged();
                                // trick to avoid that the list jump to the latest item.
                                mMessageListView.setAdapter(mMessageListView.getAdapter());

                                // do not use count because some messages are not displayed
                                // so we compute the new pos
                                mMessageListView.setSelection(expectedFirstPos);

                                mMessageListView.post(new Runnable() {
                                    @Override
                                    public void run() {
                                        mIsBackPaginating = false;

                                        // fill the history
                                        if (mMessageListView.getFirstVisiblePosition() <= 2) {
                                            requestSearchHistory();
                                        }
                                    }
                                });
                            }
                        });
                    } else {
                        mIsBackPaginating = false;
                    }

                    hideLoadingBackProgress();
                }

            }

            private void onError() {
                mIsBackPaginating = false;
                hideLoadingBackProgress();
            }

            // the request will be auto restarted when a valid network will be found
            @Override
            public void onNetworkError(Exception e) {
                Log.e(LOG_TAG, "Network error: " + e.getMessage());
                onError();
            }

            @Override
            public void onMatrixError(MatrixError e) {
                Log.e(LOG_TAG, "Matrix error" + " : " + e.errcode + " - " + e.getLocalizedMessage());
                onError();
            }

            @Override
            public void onUnexpectedError(Exception e) {
                Log.e(LOG_TAG, "onUnexpectedError error" + e.getMessage());
                onError();
            }
        };


        if (mIsMediaSearch) {
            mSession.searchMediasByName(mPattern, roomIds, mNextBatch, callback);

        } else {
            mSession.searchMessagesByText(mPattern, roomIds, mNextBatch, callback);
        }
    }

    /**
     * Manage the search response.
     *
     * @param searchResponse         the search response
     * @param onSearchResultListener the search result listener
     */
    protected void onSearchResponse(final SearchResponse searchResponse, final OnSearchResultListener onSearchResultListener) {
        List<SearchResult> searchResults = searchResponse.searchCategories.roomEvents.results;
        ArrayList<MessageRow> messageRows = new ArrayList<>(searchResults.size());

        for (SearchResult searchResult : searchResults) {
            RoomState roomState = null;

            if (null != mRoom) {
                roomState = mRoom.getState();
            }

            if (null == roomState) {
                Room room = mSession.getDataHandler().getStore().getRoom(searchResult.result.roomId);

                if (null != room) {
                    roomState = room.getState();
                }
            }

            boolean isValidMessage = false;

            if ((null != searchResult.result) && (null != searchResult.result.getContent())) {
                JsonObject object = searchResult.result.getContentAsJsonObject();

                if (null != object) {
                    isValidMessage = (0 != object.entrySet().size());
                }
            }

            if (isValidMessage) {
                messageRows.add(new MessageRow(searchResult.result, roomState));
            }
        }

        Collections.reverse(messageRows);

        mAdapter.clear();
        mAdapter.addAll(messageRows);

        mNextBatch = searchResponse.searchCategories.roomEvents.nextBatch;

        if (null != onSearchResultListener) {
            try {
                onSearchResultListener.onSearchSucceed(messageRows.size());
            } catch (Exception e) {
                Log.e(LOG_TAG, "onSearchResponse failed with " + e.getLocalizedMessage());
            }
        }
    }

    /**
     * Search a pattern in the messages.
     *
     * @param pattern                the pattern to search
     * @param onSearchResultListener the search callback
     */
    public void searchPattern(final String pattern, final OnSearchResultListener onSearchResultListener) {
        searchPattern(pattern, false, onSearchResultListener);
    }

    /**
     * Search a pattern in the messages.
     *
     * @param pattern                the pattern to search (filename for a media message)
     * @param isMediaSearch          true if is it is a media search.
     * @param onSearchResultListener the search callback
     */
    public void searchPattern(final String pattern, boolean isMediaSearch, final OnSearchResultListener onSearchResultListener) {
        if (!TextUtils.equals(mPattern, pattern)) {
            mPattern = pattern;
            mIsMediaSearch = isMediaSearch;
            mAdapter.setSearchPattern(mPattern);

            // something to search
            if (!TextUtils.isEmpty(mPattern)) {
                List<String> roomIds = null;

                // sanity checks
                if (null != mRoom) {
                    roomIds = Arrays.asList(mRoom.getRoomId());
                }

                //
                ApiCallback<SearchResponse> searchCallback = new ApiCallback<SearchResponse>() {
                    @Override
                    public void onSuccess(final SearchResponse searchResponse) {
                        getUiHandler().post(new Runnable() {
                            @Override
                            public void run() {
                                // check that the pattern was not modified before the end of the search
                                if (TextUtils.equals(mPattern, pattern)) {
                                    onSearchResponse(searchResponse, onSearchResultListener);
                                }
                            }
                        });
                    }

                    private void onError() {
                        getUiHandler().post(new Runnable() {
                            @Override
                            public void run() {
                                if (null != onSearchResultListener) {
                                    try {
                                        onSearchResultListener.onSearchFailed();
                                    } catch (Exception e) {
                                        Log.e(LOG_TAG, "onSearchResultListener failed with " + e.getLocalizedMessage());
                                    }
                                }
                            }
                        });
                    }

                    // the request will be auto restarted when a valid network will be found
                    @Override
                    public void onNetworkError(Exception e) {
                        Log.e(LOG_TAG, "Network error: " + e.getMessage());
                        onError();
                    }

                    @Override
                    public void onMatrixError(MatrixError e) {
                        Log.e(LOG_TAG, "Matrix error" + " : " + e.errcode + " - " + e.getLocalizedMessage());
                        onError();
                    }

                    @Override
                    public void onUnexpectedError(Exception e) {
                        Log.e(LOG_TAG, "onUnexpectedError error" + e.getMessage());
                        onError();
                    }
                };

                if (isMediaSearch) {
                    mSession.searchMediasByName(mPattern, roomIds, null, searchCallback);

                } else {
                    mSession.searchMessagesByText(mPattern, roomIds, null, searchCallback);
                }
            }
        }
    }
}<|MERGE_RESOLUTION|>--- conflicted
+++ resolved
@@ -614,18 +614,14 @@
     public void onPause() {
         super.onPause();
 
-<<<<<<< HEAD
-        if (mAdapter != null) {
-            mAdapter.setIsInBackground(true);
-        }
-
-        //
-=======
         mEventSendingListener = null;
         mActivityOnScrollListener = null;
 
         // clear maps
->>>>>>> 6c7263ac
+        mEventSendingListener = null;
+        mActivityOnScrollListener = null;
+
+        // clear maps
         mBingRulesByEventId.clear();
 
         // check if the session has not been logged out
@@ -635,6 +631,7 @@
 
         if (null != mAdapter) {
             mAdapter.setMessagesAdapterEventsListener(null);
+            mAdapter.setIsInBackground(true);
         }
 
         cancelCatchingRequests();
@@ -644,10 +641,6 @@
     public void onResume() {
         super.onResume();
 
-<<<<<<< HEAD
-        if (mAdapter != null) {
-            mAdapter.setIsInBackground(false);
-=======
         Activity activity = getActivity();
 
         if (activity instanceof IEventSendingListener) {
@@ -656,7 +649,6 @@
 
         if (activity instanceof IOnScrollListener) {
             mActivityOnScrollListener = (IOnScrollListener)activity;
->>>>>>> 6c7263ac
         }
 
         // sanity check
@@ -672,6 +664,7 @@
 
         if (null != mAdapter) {
             mAdapter.setMessagesAdapterEventsListener(this);
+            mAdapter.setIsInBackground(false);
         }
 
         // a room history filling was suspended because the fragment was not active
@@ -2340,7 +2333,6 @@
         // Scroll to the first unread row if possible, last read otherwise
         final int targetRow = isLastRead && lastReadRowIndex < mMessageListView.getCount() - 1
                 ? lastReadRowIndex + 1 : lastReadRowIndex;
-        Log.d(LOG_TAG, "scrollToRow setSelection " + lastReadRowIndex);
         // Scroll to the last read so we can see the beginning of the first unread (in majority of cases)
         mMessageListView.post(new Runnable() {
             @Override
